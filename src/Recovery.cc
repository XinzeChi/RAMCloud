--- conflicted
+++ resolved
@@ -56,18 +56,11 @@
     , will(will)
 {
     buildSegmentIdToBackups();
-<<<<<<< HEAD
 
     // Check that the Log to be recovered can actually be recovered, i.e.
     // the head was found and copies of all needed Segments are apparently
     // available.
     verifyCompleteLog();
-
-    // Wait to create this list after all the inserts because multimap sorts
-    // it by segment id for us, flatten it and augment it with segment ids.
-    createBackupList(backups);
-=======
->>>>>>> 709e86d0
 }
 
 Recovery::~Recovery()
@@ -178,50 +171,6 @@
         }
     }
 
-<<<<<<< HEAD
-/*
- * Check to see if the Log being recovered can actually be recovered.
- * This requires us to use the Log head's LogDigest, which was returned
- * in response to startReadingData. That gives us a complete list of
- * the Segment IDs we need to do a full recovery. 
- */
-void
-Recovery::verifyCompleteLog()
-{
-#if 0
-    // determine which LogDigest is the HOL.
-
-    // scan the backup map
-    uint32_t missing = 0;
-    for (segmentId in hol.LogDigest()) {
-        if (segmentIdToBackups.find(segmentId) == segmentIdToBackups.end()) {
-            LOG(WARNING, "Segment %lu is missing!", segmentId);
-            missing++;
-        }
-    }
-
-    if (missing) {
-        // what to do?!
-    }
-#endif
-}
-
-/**
- * Creates a flattened ServerList of backups describing for each copy
- * of each segment on some backup the service locator where that backup is
- * that can be tranferred easily over the wire.
- *
- * \param backups
- *      The ProtoBuf::ServerList to append the flattened list to.
- */
-void
-Recovery::createBackupList(ProtoBuf::ServerList& backups) const
-{
-    foreach (const BackupMap::value_type& value, segmentIdToBackups) {
-        ProtoBuf::ServerList_Entry& server(*backups.add_server());
-        server = value.second;
-        server.set_segment_id(value.first);
-=======
     // Create the ServerList 'script' that recovery masters will replay
     for (uint32_t slot = 0;; ++slot) {
         // Keep working if some segment list had a value in offset 'slot'.
@@ -243,8 +192,34 @@
         }
         if (!stillWorking)
             break;
->>>>>>> 709e86d0
-    }
+    }
+}
+
+/*
+ * Check to see if the Log being recovered can actually be recovered.
+ * This requires us to use the Log head's LogDigest, which was returned
+ * in response to startReadingData. That gives us a complete list of
+ * the Segment IDs we need to do a full recovery. 
+ */
+void
+Recovery::verifyCompleteLog()
+{
+#if 0
+    // determine which LogDigest is the HOL.
+
+    // scan the backup map
+    uint32_t missing = 0;
+    for (segmentId in hol.LogDigest()) {
+        if (segmentIdToBackups.find(segmentId) == segmentIdToBackups.end()) {
+            LOG(WARNING, "Segment %lu is missing!", segmentId);
+            missing++;
+        }
+    }
+
+    if (missing) {
+        // what to do?!
+    }
+#endif
 }
 
 /**
