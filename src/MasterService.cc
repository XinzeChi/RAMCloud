/* Copyright (c) 2009-2012 Stanford University
 *
 * Permission to use, copy, modify, and distribute this software for any
 * purpose with or without fee is hereby granted, provided that the above
 * copyright notice and this permission notice appear in all copies.
 *
 * THE SOFTWARE IS PROVIDED "AS IS" AND THE AUTHOR(S) DISCLAIM ALL WARRANTIES
 * WITH REGARD TO THIS SOFTWARE INCLUDING ALL IMPLIED WARRANTIES OF
 * MERCHANTABILITY AND FITNESS. IN NO EVENT SHALL AUTHORS BE LIABLE FOR
 * ANY SPECIAL, DIRECT, INDIRECT, OR CONSEQUENTIAL DAMAGES OR ANY DAMAGES
 * WHATSOEVER RESULTING FROM LOSS OF USE, DATA OR PROFITS, WHETHER IN AN
 * ACTION OF CONTRACT, NEGLIGENCE OR OTHER TORTIOUS ACTION, ARISING OUT OF
 * OR IN CONNECTION WITH THE USE OR PERFORMANCE OF THIS SOFTWARE.
 */

#include <unordered_map>
#include <unordered_set>

#include "Buffer.h"
#include "ClientException.h"
#include "Cycles.h"
#include "Dispatch.h"
#include "Enumeration.h"
#include "EnumerationIterator.h"
#include "LogIterator.h"
#include "ShortMacros.h"
#include "MasterClient.h"
#include "MasterService.h"
#include "RawMetrics.h"
#include "Tub.h"
#include "ProtoBuf.h"
#include "Segment.h"
#include "ServiceManager.h"
#include "Transport.h"
#include "WallTime.h"

namespace RAMCloud {

// struct MasterService::Replica

/**
 * Constructor.
 * \param backupId
 *      See #backupId member.
 * \param segmentId
 *      See #segmentId member.
 * \param state
 *      See #state member. The default (NOT_STARTED) is usually what you want
 *      here, but other values are allowed for testing.
 */
MasterService::Replica::Replica(uint64_t backupId, uint64_t segmentId,
                                State state)
    : backupId(backupId)
    , segmentId(segmentId)
    , state(state)
{
}

// --- MasterService ---

/**
 * Construct a MasterService.
 *
 * \param context
 *      Overall information about the RAMCloud server or client.
 * \param config
 *      Contains various parameters that configure the operation of
 *      this server.
 */
MasterService::MasterService(Context* context,
                             const ServerConfig* config)
    : context(context)
    , config(config)
    , tabletManager()
    , objectManager()
    , initCalled(false)
    , maxMultiReadResponseSize(Transport::MAX_RPC_LEN)
    , disableCount(0)
{
}

MasterService::~MasterService()
{
}

// See Server::dispatch.
void
MasterService::dispatch(WireFormat::Opcode opcode, Rpc* rpc)
{
    if (disableCount  > 0) {
        LOG(NOTICE, "requesting retry of %s request (master disable count %d)",
                WireFormat::opcodeSymbol(opcode),
                disableCount.load());
        prepareErrorResponse(rpc->replyPayload, STATUS_RETRY);
        return;
    }

    if (!initCalled) {
        LOG(DEBUG, "init not yet called; requesting retry of %s request",
            WireFormat::opcodeSymbol(opcode));
        prepareErrorResponse(rpc->replyPayload, STATUS_RETRY);
        return;
    }

    switch (opcode) {
        case WireFormat::DropTabletOwnership::opcode:
            callHandler<WireFormat::DropTabletOwnership, MasterService,
                        &MasterService::dropTabletOwnership>(rpc);
            break;
        case WireFormat::Enumerate::opcode:
            callHandler<WireFormat::Enumerate, MasterService,
                        &MasterService::enumerate>(rpc);
            break;
        case WireFormat::FillWithTestData::opcode:
            callHandler<WireFormat::FillWithTestData, MasterService,
                        &MasterService::fillWithTestData>(rpc);
            break;
        case WireFormat::GetLogMetrics::opcode:
            callHandler<WireFormat::GetLogMetrics, MasterService,
                        &MasterService::getLogMetrics>(rpc);
            break;
        case WireFormat::Increment::opcode:
            callHandler<WireFormat::Increment, MasterService,
                        &MasterService::increment>(rpc);
            break;
        case WireFormat::IsReplicaNeeded::opcode:
            callHandler<WireFormat::IsReplicaNeeded, MasterService,
                        &MasterService::isReplicaNeeded>(rpc);
            break;
        case WireFormat::GetServerStatistics::opcode:
            callHandler<WireFormat::GetServerStatistics, MasterService,
                        &MasterService::getServerStatistics>(rpc);
            break;
        case WireFormat::GetHeadOfLog::opcode:
            callHandler<WireFormat::GetHeadOfLog, MasterService,
                        &MasterService::getHeadOfLog>(rpc);
            break;
        case WireFormat::MigrateTablet::opcode:
            callHandler<WireFormat::MigrateTablet, MasterService,
                        &MasterService::migrateTablet>(rpc);
            break;
        case WireFormat::MultiOp::opcode:
            callHandler<WireFormat::MultiOp, MasterService,
                        &MasterService::multiOp>(rpc);
            break;
        case WireFormat::PrepForMigration::opcode:
            callHandler<WireFormat::PrepForMigration, MasterService,
                        &MasterService::prepForMigration>(rpc);
            break;
        case WireFormat::Read::opcode:
            callHandler<WireFormat::Read, MasterService,
                        &MasterService::read>(rpc);
            break;
        case WireFormat::ReceiveMigrationData::opcode:
            callHandler<WireFormat::ReceiveMigrationData, MasterService,
                        &MasterService::receiveMigrationData>(rpc);
            break;
        case WireFormat::Recover::opcode:
            callHandler<WireFormat::Recover, MasterService,
                        &MasterService::recover>(rpc);
            break;
        case WireFormat::Remove::opcode:
            callHandler<WireFormat::Remove, MasterService,
                        &MasterService::remove>(rpc);
            break;
        case WireFormat::SplitMasterTablet::opcode:
            callHandler<WireFormat::SplitMasterTablet, MasterService,
                        &MasterService::splitMasterTablet>(rpc);
            break;
        case WireFormat::TakeTabletOwnership::opcode:
            callHandler<WireFormat::TakeTabletOwnership, MasterService,
                        &MasterService::takeTabletOwnership>(rpc);
            break;
        case WireFormat::Write::opcode:
            callHandler<WireFormat::Write, MasterService,
                        &MasterService::write>(rpc);
            break;
        default:
            prepareErrorResponse(rpc->replyPayload,
                                 STATUS_UNIMPLEMENTED_REQUEST);
    }
}


/**
 * Perform once-only initialization for the master service after having
 * enlisted the process with the coordinator.
 */
void
MasterService::initOnceEnlisted()
{
    assert(!initCalled);
    LOG(NOTICE, "My server ID is %s", serverId.toString().c_str());
    metrics->serverId = serverId.getId();
    objectManager.construct(context, serverId, config, &tabletManager);
    Fence::sfence();
    initCalled = true;
}

/**
 * Top-level server method to handle the ENUMERATE request.
 *
 * \copydetails Service::ping
 */
void
MasterService::enumerate(const WireFormat::Enumerate::Request* reqHdr,
                         WireFormat::Enumerate::Response* respHdr,
                         Rpc* rpc)
{
    TabletManager::Tablet tablet;
    bool found = tabletManager.getTablet(reqHdr->tableId,
                                         reqHdr->tabletFirstHash,
                                         &tablet);
    if (!found) {
        // TODO(Ouster): The code has never handled non-NORMAL table states.
        // Does this matter at all?
        respHdr->common.status = STATUS_UNKNOWN_TABLET;
        return;
    }

    // In some cases, actualTabletStartHash may differ from
    // reqHdr->tabletFirstHash, e.g. when a tablet is merged in between
    // RPCs made to enumerate that tablet. If that happens, we must
    // filter by reqHdr->tabletFirstHash, NOT the actualTabletStartHash
    // for the tablet we own.
    uint64_t actualTabletStartHash = tablet.startKeyHash;
    uint64_t actualTabletEndHash = tablet.endKeyHash;

    EnumerationIterator iter(
        *rpc->requestPayload,
        downCast<uint32_t>(sizeof(*reqHdr)), reqHdr->iteratorBytes);

    Buffer payload;
    // A rough upper bound on how much space will be available in the response.
    uint32_t maxPayloadBytes =
            downCast<uint32_t>(Transport::MAX_RPC_LEN - sizeof(*respHdr)
                               - reqHdr->iteratorBytes);
    Enumeration enumeration(reqHdr->tableId, reqHdr->tabletFirstHash,
                            actualTabletStartHash, actualTabletEndHash,
                            &respHdr->tabletFirstHash, iter,
                            *objectManager->getLog(),
                            *objectManager->getObjectMap(),
                            *rpc->replyPayload, maxPayloadBytes);
    enumeration.complete();
    respHdr->payloadBytes = rpc->replyPayload->getTotalLength()
            - downCast<uint32_t>(sizeof(*respHdr));

    // Add new iterator to the end of the response.
    uint32_t iteratorBytes = iter.serialize(*rpc->replyPayload);
    respHdr->iteratorBytes = iteratorBytes;
}

/**
 * Obtain various metrics from the log and return to the caller. Used to
 * remotely monitor the log's utilization and performance.
 *
 * \copydetails Service::ping
 */
void
MasterService::getLogMetrics(
    const WireFormat::GetLogMetrics::Request* reqHdr,
    WireFormat::GetLogMetrics::Response* respHdr,
    Rpc* rpc)
{
    ProtoBuf::LogMetrics logMetrics;
    objectManager->getLog()->getMetrics(logMetrics);
    respHdr->logMetricsLength = ProtoBuf::serializeToResponse(rpc->replyPayload,
                                                             &logMetrics);
}

/**
 * Fill a master server with the given number of objects, each of the
 * same given size. Objects are added to all tables in the master in
 * a round-robin fashion. This method exists simply to quickly fill a
 * master for experiments.
 *
 * See MasterClient::fillWithTestData() for more information.
 *
 * \bug Will return an error if the master only owns part of a table
 * (because the hash of the fabricated keys may land in a region it
 * doesn't own).
 *
 * \copydetails Service::ping
 */
void
MasterService::fillWithTestData(
    const WireFormat::FillWithTestData::Request* reqHdr,
    WireFormat::FillWithTestData::Response* respHdr,
    Rpc* rpc)
{
    vector<TabletManager::Tablet> tablets;
    tabletManager.getTablets(&tablets);

    for (size_t i = 0; i < tablets.size(); i++) {
        // Only use tablets that span the entire table here.
        // The key calculation is not safe otherwise.
        TabletManager::Tablet* tablet = &tablets[i];
        if (tablet->startKeyHash != 0 || tablet->endKeyHash != ~0UL) {
            tablets[i] = tablets[tablets.size() - 1];
            tablets.pop_back();
            i--;
        }
    }
    if (tablets.size() == 0)
        throw ObjectDoesntExistException(HERE);

    LOG(NOTICE, "Filling with %u objects of %u bytes each in %Zd tablets",
        reqHdr->numObjects, reqHdr->objectSize, tablets.size());

    RejectRules rejectRules;
    memset(&rejectRules, 0, sizeof(RejectRules));
    rejectRules.exists = 1;

    for (uint32_t objects = 0; objects < reqHdr->numObjects; objects++) {
        Buffer buffer;

        int t = downCast<int>(objects % tablets.size());

        // safe? doubtful. simple? you bet.
        uint8_t data[reqHdr->objectSize];
        memset(data, 0xcc, reqHdr->objectSize);
        buffer.append(data, reqHdr->objectSize);

        string keyString = format("%lu", objects / tablets.size());
        Key key(tablets[t].tableId,
                keyString.c_str(),
                downCast<uint16_t>(keyString.length()));

        uint64_t newVersion;
        Status status = objectManager->writeObject(key,
                                                   buffer,
                                                   &rejectRules,
                                                   &newVersion);
        if (status == STATUS_RETRY) {
            LOG(ERROR, "Server ran out of space while filling with test data; "
                "run your experiment again with a larger master; "
                "stored %u of %u objects before running out of space",
                objects, reqHdr->numObjects);
            status = STATUS_NO_TABLE_SPACE;
        }

        if (status != STATUS_OK) {
            respHdr->common.status = status;
            return;
        }

        if ((objects % 50) == 0) {
            objectManager->getReplicaManager()->proceed();
        }
    }

    objectManager->syncWrites();

    LOG(NOTICE, "Done writing objects.");
}

/**
 * Top-level server method to handle the GET_HEAD_OF_LOG request.
 */
void
MasterService::getHeadOfLog(const WireFormat::GetHeadOfLog::Request* reqHdr,
                            WireFormat::GetHeadOfLog::Response* respHdr,
                            Rpc* rpc)
{
    Log::Position head = objectManager->getLog()->rollHeadOver();
    respHdr->headSegmentId = head.getSegmentId();
    respHdr->headSegmentOffset = head.getSegmentOffset();
}

/**
 * Top-level server method to handle the GET_SERVER_STATISTICS request.
 */
void
MasterService::getServerStatistics(
    const WireFormat::GetServerStatistics::Request* reqHdr,
    WireFormat::GetServerStatistics::Response* respHdr,
    Rpc* rpc)
{
    ProtoBuf::ServerStatistics serverStats;
    tabletManager.getStatistics(&serverStats);
    respHdr->serverStatsLength = serializeToResponse(rpc->replyPayload,
                                                    &serverStats);
}

/**
 * Multiplexor for the MultiOp opcode.
 */
void
MasterService::multiOp(const WireFormat::MultiOp::Request* reqHdr,
                         WireFormat::MultiOp::Response* respHdr,
                         Rpc* rpc)
{
    switch (reqHdr->type) {
        case WireFormat::MultiOp::OpType::READ:
            multiRead(reqHdr, respHdr, rpc);
            break;
        case WireFormat::MultiOp::OpType::WRITE:
            multiWrite(reqHdr, respHdr, rpc);
            break;
        default:
            LOG(ERROR, "Unimplemented multiOp (type = %u) received!",
                    (uint32_t) reqHdr->type);
            prepareErrorResponse(rpc->replyPayload,
                         STATUS_UNIMPLEMENTED_REQUEST);
            break;
    }
}

/**
 * Top-level server method to handle the MULTI_READ request.
 *
 * \param reqHdr
 *      Header from the incoming RPC request; contains the parameters
 *      for this operation except the tableId, key, keyLength for each
 *      of the objects to be read.
 * \param[out] respHdr
 *      Header for the response that will be returned to the client.
 *      The caller has pre-allocated the right amount of space in the
 *      response buffer for this type of request, and has zeroed out
 *      its contents (so, for example, status is already zero).
 * \param[out] rpc
 *      Complete information about the remote procedure call.
 *      It contains the tableId, key and keyLength for each of the
 *      objects to be read. It can also be used to read additional
 *      information beyond the request header and/or append additional
 *      information to the response buffer.
 */
void
MasterService::multiRead(const WireFormat::MultiOp::Request* reqHdr,
                         WireFormat::MultiOp::Response* respHdr,
                         Rpc* rpc)
{
    uint32_t numRequests = reqHdr->count;
    uint32_t reqOffset = sizeof32(*reqHdr);

    respHdr->count = numRequests;
    uint32_t oldResponseLength = rpc->replyPayload->getTotalLength();

    // Each iteration extracts one request from request rpc, finds the
    // corresponding object, and appends the response to the response rpc.
    for (uint32_t i = 0; ; i++) {
        // If the RPC response has exceeded the legal limit, truncate it
        // to the last object that fits below the limit (the client will
        // retry the objects we don't return).
        uint32_t newLength = rpc->replyPayload->getTotalLength();
        if (newLength > maxMultiReadResponseSize) {
            rpc->replyPayload->truncateEnd(newLength - oldResponseLength);
            respHdr->count = i-1;
            break;
        } else {
            oldResponseLength = newLength;
        }
        if (i >= numRequests) {
            // The loop-termination check is done here rather than in the
            // "for" statement above so that we have a chance to do the
            // size check above even for every object inserted, including
            // the last object and those with STATUS_OBJECT_DOESNT_EXIST.
            break;
        }

        const WireFormat::MultiOp::Request::ReadPart *currentReq =
            rpc->requestPayload->getOffset<
                WireFormat::MultiOp::Request::ReadPart>(reqOffset);
        reqOffset += sizeof32(WireFormat::MultiOp::Request::ReadPart);
        const void* stringKey = rpc->requestPayload->getRange(
            reqOffset, currentReq->keyLength);
        reqOffset += currentReq->keyLength;
        Key key(currentReq->tableId, stringKey, currentReq->keyLength);

        //TODO(syang0) verify
        WireFormat::MultiOp::Response::ReadPart* currentResp =
                   new(rpc->replyPayload, APPEND)
                       WireFormat::MultiOp::Response::ReadPart();

        Buffer buffer;
        currentResp->status = objectManager->readObject(key,
                                                        &buffer,
                                                        NULL,
                                                        &currentResp->version);

        if (currentResp->status != STATUS_OK)
            continue;

        currentResp->length = buffer.getTotalLength();
<<<<<<< HEAD
        rpc->replyPayload->append(&buffer);
=======
        // TODO(anyone): buffer-to-buffer virtual copy
        rpc->replyPayload->append(buffer.getRange(0,
        buffer.getTotalLength()), buffer.getTotalLength());
>>>>>>> 5ff12442
    }
}

/**
 * Top-level server method to handle the MULTI_WRITE request.
 *
 * \param reqHdr
 *      Header from the incoming RPC request. Lists the number of writes
 *      contained in this request.
 * \param[out] respHdr
 *      Header for the response that will be returned to the client.
 *      The caller has pre-allocated the right amount of space in the
 *      response buffer for this type of request, and has zeroed out
 *      its contents (so, for example, status is already zero).
 * \param[out] rpc
 *      Complete information about the remote procedure call.
 *      It contains the the key and value for each object, as well as
 *      RejectRules to support conditional writes.
 */
void
MasterService::multiWrite(const WireFormat::MultiOp::Request* reqHdr,
                          WireFormat::MultiOp::Response* respHdr,
                          Rpc* rpc)
{
    uint32_t numRequests = reqHdr->count;
    uint32_t reqOffset = sizeof32(*reqHdr);

    respHdr->count = numRequests;

    // Each iteration extracts one request from the rpc, writes the object
    // if possible, and appends a status and version to the response buffer.
    for (uint32_t i = 0; i < numRequests; i++) {
        const WireFormat::MultiOp::Request::WritePart *currentReq =
            rpc->requestPayload->getOffset<
                WireFormat::MultiOp::Request::WritePart>(reqOffset);

        if (currentReq == NULL) {
            respHdr->common.status = STATUS_REQUEST_FORMAT_ERROR;
            break;
        }

        reqOffset += sizeof32(WireFormat::MultiOp::Request::WritePart);
        const void* stringKey = rpc->requestPayload->getRange(
            reqOffset, currentReq->keyLength);
        reqOffset += currentReq->keyLength;
        const void* value = rpc->requestPayload->getRange(
            reqOffset, currentReq->valueLength);
        reqOffset += currentReq->valueLength;

        if (stringKey == NULL || value == NULL) {
            respHdr->common.status = STATUS_REQUEST_FORMAT_ERROR;
            break;
        }

        Key key(currentReq->tableId, stringKey, currentReq->keyLength);
        Buffer buffer;
        buffer.append(value, currentReq->valueLength);

        WireFormat::MultiOp::Response::WritePart* currentResp =
            new(rpc->replyPayload, APPEND)
                WireFormat::MultiOp::Response::WritePart();

        RejectRules rejectRules = currentReq->rejectRules;
        currentResp->status = objectManager->writeObject(key,
                                                         buffer,
                                                         &rejectRules,
                                                         &currentResp->version);
    }

    // By design, our response will be shorter than the request. This ensures
    // that the response can go back in a single RPC.
    assert(rpc->replyPayload->getTotalLength() <= Transport::MAX_RPC_LEN);

    // All of the individual writes were done asynchronously. Sync the objects
    // now to propagate them in bulk to backups.
    objectManager->syncWrites();
}

/**
 * Top-level server method to handle the READ request.
 *
 * \param reqHdr
 *      Header from the incoming RPC request; contains all the
 *      parameters for this operation except the key of the object.
 * \param[out] respHdr
 *      Header for the response that will be returned to the client.
 *      The caller has pre-allocated the right amount of space in the
 *      response buffer for this type of request, and has zeroed out
 *      its contents (so, for example, status is already zero).
 * \param[out] rpc
 *      Complete information about the remote procedure call.
 *      It contains the key for the object. It can also be used to
 *      read additional information beyond the request header and/or
 *      append additional information to the response buffer.
 */
void
MasterService::read(const WireFormat::Read::Request* reqHdr,
                    WireFormat::Read::Response* respHdr,
                    Rpc* rpc)
{
    uint32_t reqOffset = sizeof32(*reqHdr);
    const void* stringKey = rpc->requestPayload->getRange(reqOffset,
                                                        reqHdr->keyLength);
    Key key(reqHdr->tableId, stringKey, reqHdr->keyLength);

    RejectRules rejectRules = reqHdr->rejectRules;
    Buffer buffer;
    respHdr->common.status = objectManager->readObject(key,
                                                       &buffer,
                                                       &rejectRules,
                                                       &respHdr->version);
    if (respHdr->common.status != STATUS_OK)
        return;

    respHdr->length = buffer.getTotalLength();
    rpc->replyPayload->append(&buffer);
}

/**
 * Top-level server method to handle the DROP_TABLET_OWNERSHIP request.
 *
 * This RPC is issued by the coordinator when a table is dropped and all
 * tablets are being destroyed. This is not currently used in migration,
 * since the source master knows that it no longer owns the tablet when
 * the coordinator has responded to its REASSIGN_TABLET_OWNERSHIP rpc.
 *
 * \copydetails Service::ping
 */
void
MasterService::dropTabletOwnership(
    const WireFormat::DropTabletOwnership::Request* reqHdr,
    WireFormat::DropTabletOwnership::Response* respHdr,
    Rpc* rpc)
{
    bool deleted = tabletManager.deleteTablet(reqHdr->tableId,
                                              reqHdr->firstKeyHash,
                                              reqHdr->lastKeyHash);
    if (deleted) {
        LOG(NOTICE, "Dropped ownership of tablet [0x%lx,0x%lx] in tableId %lu",
            reqHdr->firstKeyHash, reqHdr->lastKeyHash, reqHdr->tableId);
    } else {
        LOG(WARNING, "Could not drop ownership on unknown tablet [0x%lx,0x%lx]"
            " in tableId %lu!", reqHdr->firstKeyHash, reqHdr->lastKeyHash,
            reqHdr->tableId);

        // Would it be preferable to not consider this an error (for
        // idempotency, perhaps)?
        respHdr->common.status = STATUS_UNKNOWN_TABLET;
    }
}

/**
 * Top-level server method to handle the SPLIT_MASTER_TABLET_OWNERSHIP request.
 *
 * This RPC is issued by the coordinator when a tablet should be splitted. The
 * coordinator specifies the to be splitted tablet and at which point the split
 * should occur (splitKeyHash).
 *
 * \copydetails Service::ping
 */
void
MasterService::splitMasterTablet(
    const WireFormat::SplitMasterTablet::Request* reqHdr,
    WireFormat::SplitMasterTablet::Response* respHdr,
    Rpc* rpc)
{
    bool split = tabletManager.splitTablet(reqHdr->tableId,
                                           reqHdr->firstKeyHash,
                                           reqHdr->lastKeyHash,
                                           reqHdr->splitKeyHash);
    if (split) {
        LOG(NOTICE, "In table '%lu' I split the tablet that started at key %lu "
            "and ended at key %lu", reqHdr->tableId, reqHdr->firstKeyHash,
            reqHdr->lastKeyHash);
    } else {
        LOG(WARNING, "Could not split unknown tablet %lu [%lu, %lu] at %lu",
             reqHdr->tableId, reqHdr->firstKeyHash, reqHdr->lastKeyHash,
             reqHdr->splitKeyHash);
        respHdr->common.status = STATUS_UNKNOWN_TABLET;
    }
}

/**
 * Top-level server method to handle the TAKE_TABLET_OWNERSHIP request.
 *
 * This RPC is issued by the coordinator when assigning ownership of a
 * tablet. This can occur due to both tablet creation and to complete
 * migration. As far as the coordinator is concerned, the master
 * receiving this rpc owns the tablet specified and all requests for it
 * will be directed here from now on.
 *
 * \copydetails Service::ping
 */
void
MasterService::takeTabletOwnership(
    const WireFormat::TakeTabletOwnership::Request* reqHdr,
    WireFormat::TakeTabletOwnership::Response* respHdr,
    Rpc* rpc)
{
    // Before any tablets can be assigned to this master it must have at
    // least one segment on backups, otherwise it is impossible to
    // distinguish between the loss of its entire log and the case where no
    // data was ever written to it. The log's constructor does not create a
    // head segment because doing so can lead to deadlock: the first master
    // blocks, waiting to hear about enough backup servers, meanwhile the
    // coordinator is trying to issue an RPC to the master, but it isn't
    // even servicing transports yet!
    objectManager->syncWrites();

    bool added = tabletManager.addTablet(reqHdr->tableId,
                                         reqHdr->firstKeyHash,
                                         reqHdr->lastKeyHash,
                                         TabletManager::NORMAL);
    if (added) {
        LOG(NOTICE, "Took ownership of new tablet [0x%lx,0x%lx] in tableId %lu",
            reqHdr->firstKeyHash, reqHdr->lastKeyHash, reqHdr->tableId);
    } else {
        TabletManager::Tablet tablet;
        if (tabletManager.getTablet(reqHdr->tableId,
                                    reqHdr->firstKeyHash,
                                    reqHdr->lastKeyHash,
                                    &tablet)) {
            if (tablet.state == TabletManager::NORMAL) {
                LOG(NOTICE, "Told to take ownership of tablet [0x%lx,0x%lx] in "
                    "tableId %lu, but already own [0x%lx,0x%lx]. Returning "
                    "success.", reqHdr->firstKeyHash, reqHdr->lastKeyHash,
                    reqHdr->tableId, tablet.startKeyHash, tablet.endKeyHash);
                return;
            }
        }

        // It's possible we already have the tablet in the RECOVERING state.
        // Try to update it to the NORMAL state to take ownership.
        bool changed = tabletManager.changeState(reqHdr->tableId,
                                                 reqHdr->firstKeyHash,
                                                 reqHdr->lastKeyHash,
                                                 TabletManager::RECOVERING,
                                                 TabletManager::NORMAL);
        if (changed) {
            LOG(NOTICE, "Took ownership of existing tablet [0x%lx,0x%lx] in "
                "tableId %lu in RECOVERING state", reqHdr->firstKeyHash,
                reqHdr->lastKeyHash, reqHdr->tableId);
        } else {
            LOG(WARNING, "Could not take ownership of tablet [0x%lx,0x%lx] in "
                "tableId %lu: overlaps with one or more different ranges.",
                reqHdr->firstKeyHash, reqHdr->lastKeyHash, reqHdr->tableId);

            // TODO(anybody): Do we want a more meaningful error code?
            respHdr->common.status = STATUS_INTERNAL_ERROR;
        }
    }
}

/**
 * Top-level server method to handle the PREP_FOR_MIGRATION request.
 *
 * This is used during tablet migration to request that a destination
 * master take on a tablet from the current owner. The receiver may
 * accept or refuse.
 *
 * \copydetails Service::ping
 */
void
MasterService::prepForMigration(
    const WireFormat::PrepForMigration::Request* reqHdr,
    WireFormat::PrepForMigration::Response* respHdr,
    Rpc* rpc)
{
    // TODO(anyone): Decide if we want to decline this request.

    // Try to add the tablet. If it fails, there's some overlapping tablet.
    bool added = tabletManager.addTablet(reqHdr->tableId,
                                         reqHdr->firstKeyHash,
                                         reqHdr->lastKeyHash,
                                         TabletManager::RECOVERING);
    if (added) {
        // TODO(rumble) would be nice to have a method to get a SL from an Rpc
        // object.
        LOG(NOTICE, "Ready to receive tablet [0x%lx,0x%lx] in tableId %lu from "
            "\"??\"", reqHdr->firstKeyHash, reqHdr->lastKeyHash,
            reqHdr->tableId);
    } else {
        TabletManager::Tablet tablet;
        if (!tabletManager.getTablet(reqHdr->tableId,
                                     reqHdr->firstKeyHash,
                                     &tablet)) {
            if (!tabletManager.getTablet(reqHdr->tableId,
                                         reqHdr->lastKeyHash,
                                         &tablet)) {
                LOG(NOTICE, "Failed to add tablet [0x%lx,0x%lx] in tableId %lu "
                    ", but no overlap found. Assuming innocuous race and "
                    "sending STATUS_RETRY.", reqHdr->firstKeyHash,
                    reqHdr->lastKeyHash, reqHdr->tableId);
                respHdr->common.status = STATUS_RETRY;
                return;
            }
        }
        LOG(WARNING, "Already have tablet [0x%lx,0x%lx] in tableId %lu, "
            "cannot add [0x%lx,0x%lx]",
            tablet.startKeyHash, tablet.endKeyHash, tablet.tableId,
            reqHdr->firstKeyHash, reqHdr->lastKeyHash);
        respHdr->common.status = STATUS_OBJECT_EXISTS;
        return;
    }
}

/**
 * Top-level server method to handle the MIGRATE_TABLET request.
 *
 * This is used to manually initiate the migration of a tablet (or piece of a
 * tablet) that this master owns to another master.
 *
 * \copydetails Service::ping
 */
void
MasterService::migrateTablet(const WireFormat::MigrateTablet::Request* reqHdr,
                             WireFormat::MigrateTablet::Response* respHdr,
                             Rpc* rpc)
{
    uint64_t tableId = reqHdr->tableId;
    uint64_t firstKeyHash = reqHdr->firstKeyHash;
    uint64_t lastKeyHash = reqHdr->lastKeyHash;
    ServerId newOwnerMasterId(reqHdr->newOwnerMasterId);

    // Find the tablet we're trying to move. We only support migration
    // when the tablet to be migrated consists of a range within a single,
    // contiguous tablet of ours.
    bool found = tabletManager.getTablet(tableId, firstKeyHash, lastKeyHash, 0);
    if (!found) {
        LOG(WARNING, "Migration request for tablet this master does not own: "
            "tablet [0x%lx,0x%lx] in tableId %lu", firstKeyHash, lastKeyHash,
            tableId);
        respHdr->common.status = STATUS_UNKNOWN_TABLET;
        return;
    }

    if (newOwnerMasterId == serverId) {
        LOG(WARNING, "Migrating to myself doesn't make much sense");
        respHdr->common.status = STATUS_REQUEST_FORMAT_ERROR;
        return;
    }

    // TODO(rumble/slaughter) what if we end up splitting?!?

    // TODO(rumble/slaughter) add method to query for # objs, # bytes in a
    // range in order for this to really work, we'll need to split on a bucket
    // boundary. Otherwise we can't tell where bytes are in the chosen range.
    MasterClient::prepForMigration(context, newOwnerMasterId, tableId,
                                   firstKeyHash, lastKeyHash, 0, 0);
    Log::Position newOwnerLogHead = MasterClient::getHeadOfLog(context,
                                                              newOwnerMasterId);

    LOG(NOTICE, "Migrating tablet [0x%lx,0x%lx] in tableId %lu to %s",
        firstKeyHash, lastKeyHash, tableId,
        context->serverList->toString(newOwnerMasterId).c_str());

    // We'll send over objects in Segment containers for better network
    // efficiency and convenience.
    Tub<Segment> transferSeg;

    // TODO(rumble/slaughter): These should probably be metrics.
    uint64_t totalObjects = 0;
    uint64_t totalTombstones = 0;
    uint64_t totalBytes = 0;

    // Hold on to the iterator since it locks the head Segment, avoiding any
    // additional appends once we've finished iterating.
    LogIterator it(*objectManager->getLog());
    for (; !it.isDone(); it.next()) {
        LogEntryType type = it.getType();
        if (type != LOG_ENTRY_TYPE_OBJ && type != LOG_ENTRY_TYPE_OBJTOMB) {
            // We aren't interested in any other types.
            continue;
        }

        Buffer buffer;
        it.appendToBuffer(buffer);
        Key key(type, buffer);

        // Skip if not applicable.
        if (key.getTableId() != tableId)
            continue;

        if (key.getHash() < firstKeyHash || key.getHash() > lastKeyHash)
            continue;

        if (type == LOG_ENTRY_TYPE_OBJ) {
            // Only send objects when they're currently in the hash table.
            // Otherwise they're dead.
            Buffer currentBuffer;
            uint64_t currentVersion;
            if (objectManager->readObject(
              key, &currentBuffer, 0, &currentVersion) != STATUS_OK) {
                continue;
            }

            // Skip objects older than what is currently in the hash table.
            Object iteratorObject(buffer);
            if (iteratorObject.getVersion() < currentVersion)
                continue;

            totalObjects++;
        } else {
            // We must always send tombstones, since an object we may have sent
            // could have been deleted more recently. We could be smarter and
            // more selective here, but that'd require keeping extra state to
            // know what we've already sent.
            //
            // TODO(rumble/slaughter) Actually, we can do better. The stupid way
            //      is to track each object or tombstone we've sent. The smarter
            //      way is to just record the Log::Position when we started
            //      iterating and only send newer tombstones.

            totalTombstones++;
        }

        totalBytes += buffer.getTotalLength();

        if (!transferSeg)
            transferSeg.construct();

        // If we can't fit it, send the current buffer and retry.
        if (!transferSeg->append(type, buffer)) {
            transferSeg->close();
            LOG(DEBUG, "Sending migration segment");
            MasterClient::receiveMigrationData(context, newOwnerMasterId,
                tableId, firstKeyHash, transferSeg.get());

            transferSeg.destroy();
            transferSeg.construct();

            // If it doesn't fit this time, we're in trouble.
            if (!transferSeg->append(type, buffer)) {
                LOG(ERROR, "Tablet migration failed: could not fit object "
                    "into empty segment (obj bytes %u)",
                    buffer.getTotalLength());
                respHdr->common.status = STATUS_INTERNAL_ERROR;
                return;
            }
        }
    }

    if (transferSeg) {
        transferSeg->close();
        LOG(DEBUG, "Sending last migration segment");
        MasterClient::receiveMigrationData(context, newOwnerMasterId,
            tableId, firstKeyHash, transferSeg.get());
        transferSeg.destroy();
    }

    // Now that all data has been transferred, we can reassign ownership of
    // the tablet. If this succeeds, we are free to drop the tablet. The
    // data is all on the other machine and the coordinator knows to use it
    // for any recoveries.
    CoordinatorClient::reassignTabletOwnership(context,
        tableId, firstKeyHash, lastKeyHash, newOwnerMasterId,
        newOwnerLogHead.getSegmentId(), newOwnerLogHead.getSegmentOffset());

    LOG(NOTICE, "Migration succeeded for tablet [0x%lx,0x%lx] in "
        "tableId %lu; sent %lu objects and %lu tombstones to %s, "
        "%lu bytes in total",
        firstKeyHash, lastKeyHash, tableId, totalObjects, totalTombstones,
        context->serverList->toString(newOwnerMasterId).c_str(), totalBytes);

    tabletManager.deleteTablet(tableId, firstKeyHash, lastKeyHash);
}

/**
 * Top-level server method to handle the RECEIVE_MIGRATION_DATA request.
 *
 * This RPC delivers tablet data to be added to a master during migration.
 * It must have been preceeded by an appropriate PREP_FOR_MIGRATION rpc.
 *
 * \copydetails Service::ping
 */
void
MasterService::receiveMigrationData(
    const WireFormat::ReceiveMigrationData::Request* reqHdr,
    WireFormat::ReceiveMigrationData::Response* respHdr,
    Rpc* rpc)
{
    uint64_t tableId = reqHdr->tableId;
    uint64_t firstKeyHash = reqHdr->firstKeyHash;
    uint32_t segmentBytes = reqHdr->segmentBytes;

    LOG(NOTICE, "Receiving %u bytes of migration data for tablet [0x%lx,??] "
        "in tableId %lu", segmentBytes, firstKeyHash, tableId);

    // TODO(rumble/slaughter) need to make sure we already have a table
    // created that was previously prepped for migration.
    TabletManager::Tablet tablet;
    bool found = tabletManager.getTablet(tableId,
                                         firstKeyHash,
                                         &tablet);
    if (!found) {
        LOG(WARNING, "migration data received for unknown tablet [0x%lx,??] "
            "in tableId %lu", firstKeyHash, tableId);
        respHdr->common.status = STATUS_UNKNOWN_TABLET;
        return;
    }

    if (tablet.state != TabletManager::RECOVERING) {
        LOG(WARNING, "migration data received for tablet not in the "
            "RECOVERING state (state = %d)!",
            static_cast<int>(tablet.state));
        // TODO(rumble/slaughter): better error code here?
        respHdr->common.status = STATUS_INTERNAL_ERROR;
        return;
    }

    Segment::Certificate certificate = reqHdr->certificate;
    rpc->requestPayload->truncateFront(sizeof(*reqHdr));
    if (rpc->requestPayload->getTotalLength() != segmentBytes) {
        LOG(ERROR, "RPC size (%u) does not match advertised length (%u)",
            rpc->requestPayload->getTotalLength(),
            segmentBytes);
        respHdr->common.status = STATUS_REQUEST_FORMAT_ERROR;
        return;
    }
    const void* segmentMemory = rpc->requestPayload->getStart<const void*>();
    SegmentIterator it(segmentMemory, segmentBytes, certificate);
    it.checkMetadataIntegrity();
    SideLog sideLog(objectManager->getLog());
    objectManager->replaySegment(&sideLog, it);
    sideLog.commit();

    // TODO(rumble/slaughter) what about tablet version numbers?
    //          - need to be made per-server now, no? then take max of two?
    //            but this needs to happen at the end (after head on orig.
    //            master is locked)
    //    - what about autoincremented keys?
    //    - what if we didn't send a whole tablet, but rather split one?!
    //      how does this affect autoincr. keys and the version number(s),
    //      if at all?
}

namespace MasterServiceInternal {
/**
 * Each object of this class is responsible for fetching recovery data
 * for a single segment from a single backup.
 */
class RecoveryTask {
  PUBLIC:
    RecoveryTask(Context* context,
                 uint64_t recoveryId,
                 ServerId masterId,
                 uint64_t partitionId,
                 MasterService::Replica& replica)
        : context(context)
        , recoveryId(recoveryId)
        , masterId(masterId)
        , partitionId(partitionId)
        , replica(replica)
        , response()
        , startTime(Cycles::rdtsc())
        , rpc()
    {
        rpc.construct(context, replica.backupId,
                      recoveryId, masterId, replica.segmentId,
                      partitionId, &response);
    }
    ~RecoveryTask()
    {
        if (rpc && !rpc->isReady()) {
            LOG(WARNING, "Task destroyed while RPC active: segment %lu, "
                    "server %s", replica.segmentId,
                    context->serverList->toString(replica.backupId).c_str());
        }
    }
    void resend() {
        LOG(DEBUG, "Resend %lu", replica.segmentId);
        response.reset();
        rpc.construct(context, replica.backupId,
                      recoveryId, masterId, replica.segmentId,
                      partitionId, &response);
    }
    Context* context;
    uint64_t recoveryId;
    ServerId masterId;
    uint64_t partitionId;
    MasterService::Replica& replica;
    Buffer response;
    const uint64_t startTime;
    Tub<GetRecoveryDataRpc> rpc;
    DISALLOW_COPY_AND_ASSIGN(RecoveryTask);
};
} // namespace MasterServiceInternal
using namespace MasterServiceInternal; // NOLINT

/**
 * Look through \a backups and ensure that for each segment id that appears
 * in the list that at least one copy of that segment was replayed.
 *
 * \param masterId
 *      The id of the crashed master this recovery master is recovering for.
 *      Only used for logging detailed log information on failure.
 * \param partitionId
 *      The id of the partition of the crashed master this recovery master is
 *      recovering. Only used for logging detailed log information on failure.
 * \param replicas
 *      The list of replicas and their statuses to be checked to ensure
 *      recovery of this partition was successful.
 * \throw SegmentRecoveryFailedException
 *      If some segment was not recovered and the recovery master is not
 *      a valid replacement for the crashed master.
 */
void
MasterService::detectSegmentRecoveryFailure(
            const ServerId masterId,
            const uint64_t partitionId,
            const vector<MasterService::Replica>& replicas)
{
    std::unordered_set<uint64_t> failures;
    foreach (const auto& replica, replicas) {
        switch (replica.state) {
        case MasterService::Replica::State::OK:
            failures.erase(replica.segmentId);
            break;
        case MasterService::Replica::State::FAILED:
            failures.insert(replica.segmentId);
            break;
        case MasterService::Replica::State::WAITING:
        case MasterService::Replica::State::NOT_STARTED:
        default:
            assert(false);
            break;
        }
    }
    if (!failures.empty()) {
        LOG(ERROR, "Recovery master failed to recover master %lu "
            "partition %lu", *masterId, partitionId);
        foreach (auto segmentId, failures)
            LOG(ERROR, "Unable to recover segment %lu", segmentId);
        throw SegmentRecoveryFailedException(HERE);
    }
}

/**
 * Helper for public recover() method.
 * Collect all the filtered log segments from backups for a set of tablets
 * formerly belonging to a crashed master which is being recovered and pass
 * them to the recovery master to have them replayed.
 *
 * \param recoveryId
 *      Id of the recovery this recovery master was performing.
 * \param masterId
 *      The id of the crashed master for which recoveryMaster will be taking
 *      over ownership of tablets.
 * \param partitionId
 *      The partition id of tablets of the crashed master that this master
 *      is recovering.
 * \param replicas
 *      A list specifying for each segmentId a backup who can provide a
 *      filtered recovery data segment. A particular segment may be listed more
 *      than once if it has multiple viable backups.
 * \throw SegmentRecoveryFailedException
 *      If some segment was not recovered and the recovery master is not
 *      a valid replacement for the crashed master.
 */
void
MasterService::recover(uint64_t recoveryId,
                       ServerId masterId,
                       uint64_t partitionId,
                       vector<Replica>& replicas)
{
    /* Overview of the internals of this method and its structures.
     *
     * The main data structure is "replicas".  It works like a
     * scoreboard, tracking which segments have requests to backup
     * servers in-flight for data, which have been replayed, and
     * which have failed and must be replayed by another entry in
     * the table.
     *
     * replicasEnd is an iterator to the end of the segment replica list
     * which aids in tracking when the function is out of work.
     *
     * notStarted tracks the furtherest entry into the list which
     * has not been requested from a backup yet (State::NOT_STARTED).
     *
     * Here is a sample of what the structure might look like
     * during execution:
     *
     * backupId     segmentId  state
     * --------     ---------  -----
     *   8            99       OK
     *   3            88       FAILED
     *   1            77       OK
     *   2            77       OK
     *   6            88       WAITING
     *   2            66       NOT_STARTED  <- notStarted
     *   3            55       WAITING
     *   1            66       NOT_STARTED
     *   7            66       NOT_STARTED
     *   3            99       OK
     *
     * The basic idea is, the code kicks off up to some fixed
     * number worth of RPCs marking them WAITING starting from the
     * top of the list working down.  When a response comes it
     * marks the entry as FAILED if there was an error fetching or
     * replaying it. If it succeeded in replaying, though then ALL
     * entries for that segment_id are marked OK. (This is done
     * by marking the entry itself and then iterating starting
     * at "notStarted" and checking each row for a match).
     *
     * One other structure "runningSet" tracks which segment_ids
     * have RPCs in-flight.  When starting new RPCs rows that
     * have a segment_id that is in the set are skipped over.
     * However, since the row is still NOT_STARTED, notStarted
     * must point to it or to an earlier entry, so the entry
     * will be revisited in the case the other in-flight request
     * fails.  If the other request succeeds then the previously
     * skipped entry is marked OK and notStarted is advanced (if
     * possible).
     */
    uint64_t usefulTime = 0;
    uint64_t start = Cycles::rdtsc();
    LOG(NOTICE, "Recovering master %s, partition %lu, %lu replicas available",
        masterId.toString().c_str(), partitionId, replicas.size());

    std::unordered_set<uint64_t> runningSet;
    Tub<RecoveryTask> tasks[4];
    uint32_t activeRequests = 0;

    auto notStarted = replicas.begin();
    auto replicasEnd = replicas.end();

    // The SideLog we'll append recovered entries to. It will be committed after
    // replay completes on all segments, making all of the recovered data
    // durable.
    SideLog sideLog(objectManager->getLog());

    // Start RPCs
    auto replicaIt = notStarted;
    foreach (auto& task, tasks) {
        while (!task) {
            if (replicaIt == replicasEnd)
                goto doneStartingInitialTasks;
            auto& replica = *replicaIt;
            LOG(DEBUG, "Starting getRecoveryData from %s for segment %lu "
                "on channel %ld (initial round of RPCs)",
                context->serverList->toString(replica.backupId).c_str(),
                replica.segmentId,
                &task - &tasks[0]);
            task.construct(context, recoveryId, masterId, partitionId,
                           replica);
            replica.state = Replica::State::WAITING;
            runningSet.insert(replica.segmentId);
            ++metrics->master.segmentReadCount;
            ++activeRequests;
            ++replicaIt;
            while (replicaIt != replicasEnd &&
                   contains(runningSet, replicaIt->segmentId)) {
                ++replicaIt;
            }
        }
    }
  doneStartingInitialTasks:

    // As RPCs complete, process them and start more
    Tub<CycleCounter<RawMetric>> readStallTicks;

    bool gotFirstGRD = false;

    std::unordered_multimap<uint64_t, Replica*> segmentIdToBackups;
    foreach (Replica& replica, replicas)
        segmentIdToBackups.insert({replica.segmentId, &replica});

    while (activeRequests) {
        if (!readStallTicks)
            readStallTicks.construct(&metrics->master.segmentReadStallTicks);
        objectManager->getReplicaManager()->proceed();
        foreach (auto& task, tasks) {
            if (!task)
                continue;
            if (!task->rpc->isReady())
                continue;
            readStallTicks.destroy();
            LOG(DEBUG, "Waiting on recovery data for segment %lu from %s",
                task->replica.segmentId,
                context->serverList->toString(task->replica.backupId).c_str());
            try {
                Segment::Certificate certificate = task->rpc->wait();
                task->rpc.destroy();
                uint64_t grdTime = Cycles::rdtsc() - task->startTime;
                metrics->master.segmentReadTicks += grdTime;

                if (!gotFirstGRD) {
                    metrics->master.replicationBytes =
                        0 - metrics->transport.transmit.byteCount;
                    metrics->master.replicationTransmitCopyTicks =
                        0 - metrics->transport.transmit.copyTicks;
                    metrics->master.replicationTransmitActiveTicks =
                        0 - metrics->transport.infiniband.transmitActiveTicks;
                    metrics->master.replicationPostingWriteRpcTicks = 0;
                    metrics->master.replayMemoryReadBytes = 0 -
                        // tx
                        (metrics->master.replicationBytes +
                        // tx copy
                         metrics->master.replicationBytes +
                        // backup write copy
                         metrics->backup.writeCopyBytes +
                        // read from filtering objects
                         metrics->backup.storageReadBytes +
                        // log append copy
                         metrics->master.liveObjectBytes);
                    metrics->master.replayMemoryWrittenBytes = 0 -
                        // tx copy
                        (metrics->master.replicationBytes +
                        // backup write copy
                         metrics->backup.writeCopyBytes +
                        // disk read into memory
                         metrics->backup.storageReadBytes +
                        // copy from filtering objects
                         metrics->backup.storageReadBytes +
                        // rx into memory
                         metrics->transport.receive.byteCount +
                        // log append copy
                         metrics->master.liveObjectBytes);
                    gotFirstGRD = true;
                }
                if (LOG_RECOVERY_REPLICATION_RPC_TIMING) {
                    LOG(DEBUG, "@%7lu: Got getRecoveryData response from %s, "
                        "took %.1f us on channel %ld",
                        Cycles::toMicroseconds(Cycles::rdtsc() -
                            ReplicatedSegment::recoveryStart),
                        context->serverList->toString(
                            task->replica.backupId).c_str(),
                        Cycles::toSeconds(grdTime)*1e06,
                        &task - &tasks[0]);
                }

                uint32_t responseLen = task->response.getTotalLength();
                metrics->master.segmentReadByteCount += responseLen;
                uint64_t startUseful = Cycles::rdtsc();
                SegmentIterator it(task->response.getRange(0, responseLen),
                                   responseLen, certificate);
                it.checkMetadataIntegrity();
                if (LOG_RECOVERY_REPLICATION_RPC_TIMING) {
                    LOG(DEBUG, "@%7lu: Replaying segment %lu with length %u",
                        Cycles::toMicroseconds(Cycles::rdtsc() -
                            ReplicatedSegment::recoveryStart),
                        task->replica.segmentId, responseLen);
                }
                objectManager->replaySegment(&sideLog, it);
                usefulTime += Cycles::rdtsc() - startUseful;
                TEST_LOG("Segment %lu replay complete",
                         task->replica.segmentId);
                if (LOG_RECOVERY_REPLICATION_RPC_TIMING) {
                    LOG(DEBUG, "@%7lu: Replaying segment %lu done",
                        Cycles::toMicroseconds(Cycles::rdtsc() -
                            ReplicatedSegment::recoveryStart),
                        task->replica.segmentId);
                }

                runningSet.erase(task->replica.segmentId);
                // Mark this and any other entries for this segment as OK.
                LOG(DEBUG, "Checking %s off the list for %lu",
                    context->serverList->toString(
                        task->replica.backupId).c_str(),
                    task->replica.segmentId);
                task->replica.state = Replica::State::OK;
                foreach (auto it, segmentIdToBackups.equal_range(
                                        task->replica.segmentId)) {
                    Replica& otherReplica = *it.second;
                    LOG(DEBUG, "Checking %s off the list for %lu",
                        context->serverList->toString(
                            otherReplica.backupId).c_str(),
                        otherReplica.segmentId);
                    otherReplica.state = Replica::State::OK;
                }
            } catch (const SegmentIteratorException& e) {
                LOG(WARNING, "Recovery segment for segment %lu corrupted; "
                    "trying next backup: %s", task->replica.segmentId,
                    e.what());
                task->replica.state = Replica::State::FAILED;
                runningSet.erase(task->replica.segmentId);
            } catch (const ServerNotUpException& e) {
                LOG(WARNING, "No record of backup %s, trying next backup",
                    task->replica.backupId.toString().c_str());
                task->replica.state = Replica::State::FAILED;
                runningSet.erase(task->replica.segmentId);
            } catch (const ClientException& e) {
                LOG(WARNING, "getRecoveryData failed on %s, "
                    "trying next backup; failure was: %s",
                    context->serverList->toString(
                        task->replica.backupId).c_str(),
                    e.str().c_str());
                task->replica.state = Replica::State::FAILED;
                runningSet.erase(task->replica.segmentId);
            }

            task.destroy();

            // move notStarted up as far as possible
            while (notStarted != replicasEnd &&
                   notStarted->state != Replica::State::NOT_STARTED) {
                ++notStarted;
            }

            // Find the next NOT_STARTED entry that isn't in-flight
            // from another entry.
            auto replicaIt = notStarted;
            while (!task && replicaIt != replicasEnd) {
                while (replicaIt->state != Replica::State::NOT_STARTED ||
                       contains(runningSet, replicaIt->segmentId)) {
                    ++replicaIt;
                    if (replicaIt == replicasEnd)
                        goto outOfHosts;
                }
                Replica& replica = *replicaIt;
                LOG(DEBUG, "Starting getRecoveryData from %s for segment %lu "
                    "on channel %ld (after RPC completion)",
                    context->serverList->toString(replica.backupId).c_str(),
                    replica.segmentId,
                    &task - &tasks[0]);
                task.construct(context, recoveryId,
                               masterId, partitionId, replica);
                replica.state = Replica::State::WAITING;
                runningSet.insert(replica.segmentId);
                ++metrics->master.segmentReadCount;
            }
          outOfHosts:
            if (!task)
                --activeRequests;
        }
    }
    readStallTicks.destroy();

    detectSegmentRecoveryFailure(masterId, partitionId, replicas);

    {
        CycleCounter<RawMetric> logSyncTicks(&metrics->master.logSyncTicks);
        LOG(NOTICE, "Committing the SideLog...");
        metrics->master.logSyncBytes =
            0 - metrics->transport.transmit.byteCount;
        metrics->master.logSyncTransmitCopyTicks =
            0 - metrics->transport.transmit.copyTicks;
        metrics->master.logSyncTransmitActiveTicks =
            0 - metrics->transport.infiniband.transmitActiveTicks;
        metrics->master.logSyncPostingWriteRpcTicks =
            0 - metrics->master.replicationPostingWriteRpcTicks;
        sideLog.commit();
        metrics->master.logSyncBytes += metrics->transport.transmit.byteCount;
        metrics->master.logSyncTransmitCopyTicks +=
            metrics->transport.transmit.copyTicks;
        metrics->master.logSyncTransmitActiveTicks +=
            metrics->transport.infiniband.transmitActiveTicks;
        metrics->master.logSyncPostingWriteRpcTicks +=
            metrics->master.replicationPostingWriteRpcTicks;
        LOG(NOTICE, "SideLog finished committing (data is durable).");
    }

    metrics->master.replicationBytes += metrics->transport.transmit.byteCount;
    metrics->master.replicationTransmitCopyTicks +=
        metrics->transport.transmit.copyTicks;
    // See the lines with "0 -" above to get the purpose of each of these
    // fields in this metric.
    metrics->master.replayMemoryReadBytes +=
        (metrics->master.replicationBytes +
         metrics->master.replicationBytes +
         metrics->backup.writeCopyBytes +
         metrics->backup.storageReadBytes +
         metrics->master.liveObjectBytes);
    metrics->master.replayMemoryWrittenBytes +=
        (metrics->master.replicationBytes +
         metrics->backup.writeCopyBytes +
         metrics->backup.storageReadBytes +
         metrics->transport.receive.byteCount +
         metrics->backup.storageReadBytes +
         metrics->master.liveObjectBytes);
    metrics->master.replicationTransmitActiveTicks +=
        metrics->transport.infiniband.transmitActiveTicks;

    double totalSecs = Cycles::toSeconds(Cycles::rdtsc() - start);
    double usefulSecs = Cycles::toSeconds(usefulTime);
    LOG(NOTICE, "Recovery complete, took %.1f ms, useful replaying "
        "time %.1f ms (%.1f%% effective)",
        totalSecs * 1e03,
        usefulSecs * 1e03,
        100 * usefulSecs / totalSecs);
}

/**
 * Thrown during recovery in recoverSegment when a log append fails. Caught
 * by recover() which aborts the recovery cleanly and notifies the coordiantor
 * that this master could not recover the partition.
 */
struct OutOfSpaceException : public Exception {
    explicit OutOfSpaceException(const CodeLocation& where)
        : Exception(where) {}
};

/**
 * Top-level server method to handle the RECOVER request.
 * \copydetails Service::ping
 */
void
MasterService::recover(const WireFormat::Recover::Request* reqHdr,
                       WireFormat::Recover::Response* respHdr,
                       Rpc* rpc)
{
    ReplicatedSegment::recoveryStart = Cycles::rdtsc();
    CycleCounter<RawMetric> recoveryTicks(&metrics->master.recoveryTicks);
    metrics->master.recoveryCount++;
    metrics->master.replicas = objectManager->getReplicaManager()->numReplicas;

    uint64_t recoveryId = reqHdr->recoveryId;
    ServerId crashedServerId(reqHdr->crashedServerId);
    uint64_t partitionId = reqHdr->partitionId;
    if (partitionId == ~0u)
        DIE("Recovery master %s got super secret partition id; killing self.",
            serverId.toString().c_str());
    ProtoBuf::Tablets recoveryTablets;
    ProtoBuf::parseFromResponse(rpc->requestPayload, sizeof(*reqHdr),
                                reqHdr->tabletsLength, &recoveryTablets);

    uint32_t offset = sizeof32(*reqHdr) + reqHdr->tabletsLength;
    vector<Replica> replicas;
    replicas.reserve(reqHdr->numReplicas);
    for (uint32_t i = 0; i < reqHdr->numReplicas; ++i) {
        const WireFormat::Recover::Replica* replicaLocation =
            rpc->requestPayload->getOffset<WireFormat::Recover::Replica>(
            offset);
        offset += sizeof32(WireFormat::Recover::Replica);
        Replica replica(replicaLocation->backupId,
                        replicaLocation->segmentId);
        replicas.push_back(replica);
    }
    LOG(DEBUG, "Starting recovery %lu for crashed master %s; "
        "recovering partition %lu (see user_data) of the following "
        "partitions:\n%s",
        recoveryId, crashedServerId.toString().c_str(), partitionId,
        recoveryTablets.DebugString().c_str());
    rpc->sendReply();

    // reqHdr, respHdr, and rpc are off-limits now

    // Install tablets we are recovering and mark them as such (we don't
    // own them yet).
    foreach (const ProtoBuf::Tablets::Tablet& newTablet,
             recoveryTablets.tablet()) {
        bool added = tabletManager.addTablet(newTablet.table_id(),
                                             newTablet.start_key_hash(),
                                             newTablet.end_key_hash(),
                                             TabletManager::RECOVERING);
        if (!added) {
            throw Exception(HERE, format("Cannot recover tablet that overlaps "
                "an already existing one (new tablet: %lu range [%lu,%lu])",
                newTablet.table_id(),
                newTablet.start_key_hash(),
                newTablet.end_key_hash()));
        }
    }

    // Record the log position before recovery started.
    Log::Position headOfLog = objectManager->getLog()->rollHeadOver();

    // Recover Segments, firing ObjectManager::replaySegment for each one.
    bool successful = false;
    try {
        recover(recoveryId, crashedServerId, partitionId, replicas);
        successful = true;
    } catch (const SegmentRecoveryFailedException& e) {
        // Recovery wasn't successful.
    } catch (const OutOfSpaceException& e) {
        // Recovery wasn't successful.
    }

    // Once the coordinator and the recovery master agree that the
    // master has taken over for the tablets it can update its tables
    // and begin serving requests.

    // Update the recoveryTablets to reflect the fact that this master is
    // going to try to become the owner. The coordinator will assign final
    // ownership in response to the RECOVERY_MASTER_FINISHED rpc (i.e.
    // we'll only be owners if the call succeeds. It could fail if the
    // coordinator decided to recover these tablets elsewhere instead).
    foreach (ProtoBuf::Tablets::Tablet& tablet,
             *recoveryTablets.mutable_tablet()) {
        LOG(NOTICE, "set tablet %lu %lu %lu to locator %s, id %s",
                 tablet.table_id(), tablet.start_key_hash(),
                 tablet.end_key_hash(), config->localLocator.c_str(),
                 serverId.toString().c_str());
        tablet.set_service_locator(config->localLocator);
        tablet.set_server_id(serverId.getId());
        tablet.set_ctime_log_head_id(headOfLog.getSegmentId());
        tablet.set_ctime_log_head_offset(headOfLog.getSegmentOffset());
    }
    LOG(NOTICE, "Reporting completion of recovery %lu", reqHdr->recoveryId);
    CoordinatorClient::recoveryMasterFinished(context, recoveryId,
                                              serverId, &recoveryTablets,
                                              successful);

    // TODO(stutsman) Delete tablets if recoveryMasterFinished returns
    // failure by setting successful to false. Rest is handled below.

    if (successful) {
        // Ok - we're expected to be serving now. Mark recovered tablets
        // as normal so we can handle clients.
        foreach (const ProtoBuf::Tablets::Tablet& tablet,
                     recoveryTablets.tablet()) {
            bool changed = tabletManager.changeState(tablet.table_id(),
                                                     tablet.start_key_hash(),
                                                     tablet.end_key_hash(),
                                                     TabletManager::RECOVERING,
                                                     TabletManager::NORMAL);
            if (!changed) {
                throw FatalError(HERE, format("Could not change recovering "
                    "tablet's state to NORMAL (%lu range [%lu,%lu])",
                        tablet.table_id(),
                        tablet.start_key_hash(),
                        tablet.end_key_hash()));
            }
        }
    } else {
        LOG(WARNING, "Failed to recover partition for recovery %lu; "
            "aborting recovery on this recovery master", recoveryId);
        // If recovery failed then clean up all objects written by
        // recovery before starting to serve requests again.
        foreach (const ProtoBuf::Tablets::Tablet& tablet,
                 recoveryTablets.tablet()) {
            bool deleted = tabletManager.deleteTablet(tablet.table_id(),
                                                      tablet.start_key_hash(),
                                                      tablet.end_key_hash());
            if (!deleted) {
                throw FatalError(HERE, format("Could not delete recovery "
                    "tablet (%lu range [%lu,%lu]). It disappeared!?",
                        tablet.table_id(),
                        tablet.start_key_hash(),
                        tablet.end_key_hash()));
            }
        }
        objectManager->removeOrphanedObjects();
    }
}

/**
 * Top-level server method to handle the REMOVE request.
 *
 * \copydetails MasterService::read
 */
void
MasterService::remove(const WireFormat::Remove::Request* reqHdr,
                      WireFormat::Remove::Response* respHdr,
                      Rpc* rpc)
{
    const void* stringKey = rpc->requestPayload->getRange(sizeof32(*reqHdr),
                                                        reqHdr->keyLength);
    Key key(reqHdr->tableId, stringKey, reqHdr->keyLength);

    RejectRules rejectRules = reqHdr->rejectRules;
    respHdr->common.status = objectManager->removeObject(key,
                                                         &rejectRules,
                                                         &respHdr->version);
}

/**
 * Top-level server method to handle the INCREMENT request.
 *
 * \copydetails MasterService::read
 */
void
MasterService::increment(const WireFormat::Increment::Request* reqHdr,
                     WireFormat::Increment::Response* respHdr,
                     Rpc* rpc)
{
    // Read the current value of the object and add the increment value
    Key key(reqHdr->tableId, *rpc->requestPayload, sizeof32(*reqHdr),
            reqHdr->keyLength);

    Status *status = &respHdr->common.status;

    Buffer value;
    RejectRules rejectRules = reqHdr->rejectRules;
    *status = objectManager->readObject(key, &value, &rejectRules, NULL);
    if (*status != STATUS_OK)
        return;

    if (value.getTotalLength() != sizeof(int64_t)) {
        *status = STATUS_INVALID_OBJECT;
        return;
    }

    const int64_t oldValue = *value.getOffset<int64_t>(0);
    int64_t newValue = oldValue + reqHdr->incrementValue;

    // Write the new value back
    Buffer newValueBuffer;
    newValueBuffer.append(&newValue, sizeof(int64_t));

    *status = objectManager->writeObject(key, newValueBuffer,
        &rejectRules, &respHdr->version);
    if (*status != STATUS_OK)
        return;
    objectManager->syncWrites();

    // Return new value
    respHdr->newValue = newValue;
}

/**
 * RPC handler for IS_REPLICA_NEEDED; indicates to backup servers whether
 * a replica for a particular segment that this master generated is needed
 * for durability or that it can be safely discarded.
 */
void
MasterService::isReplicaNeeded(
    const WireFormat::IsReplicaNeeded::Request* reqHdr,
    WireFormat::IsReplicaNeeded::Response* respHdr,
    Rpc* rpc)
{
    ServerId backupServerId = ServerId(reqHdr->backupServerId);
    respHdr->needed = objectManager->getReplicaManager()->isReplicaNeeded(
        backupServerId, reqHdr->segmentId);
}

/**
 * Top-level server method to handle the WRITE request.
 *
 * \copydetails MasterService::read
 */
void
MasterService::write(const WireFormat::Write::Request* reqHdr,
                     WireFormat::Write::Response* respHdr,
                     Rpc* rpc)
{
    Buffer buffer;
    const void* objectData = rpc->requestPayload->getRange(
        sizeof32(*reqHdr) + reqHdr->keyLength, reqHdr->length);
    buffer.append(objectData, reqHdr->length);

    Key key(reqHdr->tableId,
            *rpc->requestPayload,
            sizeof32(*reqHdr),
            reqHdr->keyLength);

    RejectRules rejectRules = reqHdr->rejectRules;
    respHdr->common.status = objectManager->writeObject(key,
        buffer, &rejectRules, &respHdr->version);
    objectManager->syncWrites();
}

/**
 * Construct a Disabler object (disable the associated master).
 *
 * \param service
 *      The MasterService that should be disabled.  If NULL, then no
 *      service is disabled.
 */
MasterService::Disabler::Disabler(MasterService* service)
    : service(service)
{
    if (service != NULL) {
        service->disableCount++;
    }
    TEST_LOG("master service disabled");
}
/**
 * Destroy a Disabler object (reenable the associated master).
 */
MasterService::Disabler::~Disabler()
{
    reenable();
}

/**
 * Reenable request servicing on the associated MasterService.
 */
void
MasterService::Disabler::reenable()
{
    if (service != NULL) {
        service->disableCount--;
        service = NULL;
    }
}

} // namespace RAMCloud<|MERGE_RESOLUTION|>--- conflicted
+++ resolved
@@ -482,13 +482,7 @@
             continue;
 
         currentResp->length = buffer.getTotalLength();
-<<<<<<< HEAD
         rpc->replyPayload->append(&buffer);
-=======
-        // TODO(anyone): buffer-to-buffer virtual copy
-        rpc->replyPayload->append(buffer.getRange(0,
-        buffer.getTotalLength()), buffer.getTotalLength());
->>>>>>> 5ff12442
     }
 }
 
