--- conflicted
+++ resolved
@@ -1079,23 +1079,13 @@
     uint64_t version;
     ramcloud->remove(1, "key0", 4, NULL, &version);
     EXPECT_EQ(1U, version);
-<<<<<<< HEAD
-    EXPECT_EQ("free: free on reference 3670070 | "
-              "sync: syncing segment 1 to offset 132 | "
-              "schedule: scheduled | "
-              "performWrite: Sending write to backup 1.0 | "
-              "schedule: scheduled | "
-              "performWrite: Write RPC finished for replica slot 0 | "
-              "sync: log synced",
-=======
     EXPECT_EQ(format("free: free on reference %lu | "
-                     "sync: syncing segment 1 to offset 155 | "
+                     "sync: syncing segment 1 to offset 156 | "
                      "schedule: scheduled | "
                      "performWrite: Sending write to backup 1.0 | "
                      "schedule: scheduled | "
                      "performWrite: Write RPC finished for replica slot 0 | "
                      "sync: log synced", ref),
->>>>>>> 925262bf
               TestLog::get());
 
     Buffer value;
@@ -1502,13 +1492,8 @@
     TestLog::Enable _;
     ramcloud->write(1, "key0", 4, "item0", 5, NULL, &version);
     EXPECT_EQ(1U, version);
-<<<<<<< HEAD
     EXPECT_EQ("writeObject: object: 36 bytes, version 1 | "
-              "sync: syncing segment 1 to offset 92 | "
-=======
-    EXPECT_EQ("writeObject: object: 35 bytes, version 1 | "
-              "sync: syncing segment 1 to offset 117 | "
->>>>>>> 925262bf
+              "sync: syncing segment 1 to offset 118 | "
               "schedule: scheduled | "
               "performWrite: Sending write to backup 1.0 | "
               "schedule: scheduled | "
