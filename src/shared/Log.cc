/* Copyright (c) 2009 Stanford University
 *
 * Permission to use, copy, modify, and distribute this software for any
 * purpose with or without fee is hereby granted, provided that the above
 * copyright notice and this permission notice appear in all copies.
 *
 * THE SOFTWARE IS PROVIDED "AS IS" AND THE AUTHOR(S) DISCLAIM ALL WARRANTIES
 * WITH REGARD TO THIS SOFTWARE INCLUDING ALL IMPLIED WARRANTIES OF
 * MERCHANTABILITY AND FITNESS. IN NO EVENT SHALL AUTHORS BE LIABLE FOR
 * ANY SPECIAL, DIRECT, INDIRECT, OR CONSEQUENTIAL DAMAGES OR ANY DAMAGES
 * WHATSOEVER RESULTING FROM LOSS OF USE, DATA OR PROFITS, WHETHER IN AN
 * ACTION OF CONTRACT, NEGLIGENCE OR OTHER TORTIOUS ACTION, ARISING OUT OF
 * OR IN CONNECTION WITH THE USE OR PERFORMANCE OF THIS SOFTWARE.
 */

#include <assert.h>
#include <stddef.h>
#include <stdio.h>
#include <stdlib.h>
#define __STDC_FORMAT_MACROS    // needed for c++
#include <inttypes.h>
#include <shared/Segment.h>
#include <shared/LogTypes.h>
#include <shared/Log.h>
<<<<<<< HEAD
#include <shared/common.h>
=======
#include <shared/backup_client.h>
>>>>>>> e6ba57d7

static const uint64_t cleaner_hiwat = 20;
static const uint64_t cleaner_lowat = 10;

struct log_entry {
	uint32_t  type;
	uint32_t  length;
};

struct segment_header {
	uint64_t id;
};

struct segment_checksum {
	uint64_t checksum;
};

namespace RAMCloud {

// Simple iterator for running through a segment's (log_entry, blob) pairs.
class LogEntryIterator {
  public:
	LogEntryIterator(Segment *s)
	{
		assert(s != NULL);
		segment = s;
		next = (const struct log_entry *)s->getBase();
		assert(next != NULL);
		assert(next->type == LOG_ENTRY_TYPE_SEGMENT_HEADER);
		assert(next->length == sizeof(struct segment_header));
	}

	bool
	getNext(const struct log_entry **le, const void **p)
	{
		if (next == NULL)
			return false;

		if (le != NULL)
			*le = next;
		if (p != NULL)
			*p = (uint8_t *)next + sizeof(*next); 

		const struct log_entry *nle =
		    (struct log_entry *)((uint8_t *)next + sizeof(*next) + next->length);
		if (next->length != 0 &&
		    next->type != LOG_ENTRY_TYPE_SEGMENT_CHECKSUM &&
		    segment->checkRange(nle, sizeof(*nle))) {
			assert(segment->checkRange(nle, sizeof(*nle) + nle->length));
			next = nle;
		} else {
			next = NULL;
		} 

		return true;
	}

  private:
	Segment *segment;
	const struct log_entry *next;
};

  /**************************/
 /**** Public Interface ****/
/**************************/

Log::Log(const uint64_t segsize, void *buf, const uint64_t len, BackupClient *backup_client)
	: backup(backup_client)
{
	segment_size = segsize;

	// at a minimum, we'll have a segment header, one object, and a segment
	// checksum
	uint64_t min_meta = (3 * sizeof(struct log_entry)) +
	    sizeof(struct segment_header) + sizeof(struct segment_checksum);
	assert(min_meta <= len);
	max_append = segment_size - min_meta;

	nsegments    = len / segment_size;
	base         = buf;
	cleaning     = false;

	segments = (Segment **)malloc(nsegments * sizeof(segments[0]));
	for (uint64_t i = 0; i < nsegments; i++) {
		void *base  = (uint8_t *)buf + (i * segment_size);
		segments[i] = new Segment(i, base, segment_size, backup);
		free_list   = segments[i]->link(free_list);
		nfree_list++;
	}

	assert(nsegments == nfree_list);
	assert(nfree_list > 0);

	head      = free_list;
	free_list = free_list->unlink();
	nfree_list--;

	struct segment_header sh;
	sh.id = 0;

	const void *r = appendAnyType(LOG_ENTRY_TYPE_SEGMENT_HEADER, &sh, sizeof(sh));
	assert(r != NULL);

}

const void *
Log::append(log_entry_type_t type, const void *buf, const uint64_t len)
{
	if (type == LOG_ENTRY_TYPE_SEGMENT_HEADER ||
	    type == LOG_ENTRY_TYPE_SEGMENT_CHECKSUM)
		return NULL;

	return appendAnyType(type, buf, len);
}

void
Log::free(log_entry_type_t type, const void *buf, const uint64_t len)
{
	struct log_entry *le = (struct log_entry *)((uintptr_t)buf - sizeof(*le));
	Segment *s = getSegment(le, len + sizeof(*le));

	assert(le->type == type);
	assert(le->length == len);
	assert(type != LOG_ENTRY_TYPE_SEGMENT_HEADER &&
	       type != LOG_ENTRY_TYPE_SEGMENT_CHECKSUM);
	assert(len <= bytes_stored);

	// Note that we do not adjust the 'bytes_stored' count here, but do so only
	// during cleaning.

	s->free(len + sizeof(*le));
	if (s->getUtilization() == 0) {
		// XXX- need to handle mutability, inc. segment #, etc
		// XXX- good idea may be to do this only when segment pulled from free list
		assert(!cleaning);

		assert(s->unlink() == NULL);
		free_list = s->link(free_list);
		assert(free_list->getUtilization() == 0);
		nfree_list++;
		if (s == head) {
			retireHead();
			assert(head == NULL);
		}
		s->reset(s->getId() + nsegments);
	}
}

bool
Log::registerType(log_entry_type_t type, log_eviction_cb_t evict_cb, void *cookie)
{
	assert(evict_cb != NULL);

	// only one callback for now (it's easy to extend, but I've more fun stuff to write).
	assert(callback == NULL);
	callback = evict_cb;
	callback_type = type;
	callback_cookie = cookie;

	return false;
}

void
Log::printStats()
{
	printf("::LOG STATS::\n");
	printf("  segment len:           %" PRIu64 " (%.3fMB)\n", segment_size, (float)segment_size / (1024*1024));
	printf("  num segments:          %" PRIu64 "\n", nsegments);
	printf("  cumulative storage:    %" PRIu64 " (%.3fMB)\n", (nsegments * segment_size), (float)(nsegments * segment_size) / (1024*1024));
	printf("  non-meta bytes stored: %" PRIu64 " (%.3fMB)\n", bytes_stored, (float)bytes_stored / (1024*1024));
	printf("  non-meta utilization:  %.3f%%\n", (float)bytes_stored / (nsegments * segment_size) * 100.0);
	printf("  non-meta efficiency:   %.3f%%\n", (float)bytes_stored / ((nsegments - nfree_list) * segment_size) * 100.0);
}

uint64_t
Log::getMaximumAppend()
{
	return max_append;
}

  /*************************/
 /**** Private Methods ****/
/*************************/

log_eviction_cb_t
Log::getEvictionCallback(log_entry_type_t type, void **cookie)
{
	if (callback_type == type)
		return callback;
	if (cookie != NULL)
		*cookie = callback_cookie;
	return NULL;
}

Segment *
Log::getSegment(const void *p, uint64_t len)
{
	uintptr_t up  = (uintptr_t)p;
	uintptr_t ub  = (uintptr_t)base;
	uintptr_t max = (uintptr_t)base + (segment_size * nsegments); 

	assert(up >= ub && (up + len) < max);
	uintptr_t segno = (up - ub) / segment_size;
	assert(segno < nsegments);

	Segment *s = segments[segno];
	uintptr_t sb = (uintptr_t)s->getBase();
	assert(up >= sb && (up + len) < (sb + segment_size));

	return (s);
}

//walk objects, calling the eviction cb on each
//the callback will either do nothing, or re-write to the head of
//the log. it's very important that this re-writing be guaranteed to
//succeed and that we do not recurse into cleaning!!
void
Log::clean()
{
	assert(head == NULL);

	// we may come back here due to a log append when our eviction callback results
	// in an object being written out once again.
	// this is ok, but when we're finished cleaning, we may toss an underutilized segment
	// and reallocate a new head in our caller, newHead(). it's probably unimportant, but we
	// may want to preserve enough state to detect and avoid that case.
	if (cleaning)
		return;
	cleaning = true;

	for (uint64_t i = 0; i < nsegments; i++) {
		Segment *s = segments[i];

		if (nfree_list >= cleaner_hiwat)
			break;

		uint64_t util = s->getUtilization();
		if (util != 0 && util < (3 * segment_size / 4)) {
			// Note that since our segments are immutable (when not writing to the head)
			// we may certainly iterate over objects for which log_free() has already
			// been called. That's fine - it's up to the callback to determine that its
			// stale data and take no action.
			//
			// For this reason, we do _not_ want to do s->free() on that space, since for
			// already freed space, we'll double-count.

			LogEntryIterator lei(s);
			const struct log_entry *le;
			const void *p;

			while (lei.getNext(&le, &p)) {
				void *cookie;
				log_eviction_cb_t cb = getEvictionCallback((log_entry_type_t)le->type, &cookie);

				if (le->type != LOG_ENTRY_TYPE_SEGMENT_HEADER &&
				    le->type != LOG_ENTRY_TYPE_SEGMENT_CHECKSUM) {
					assert(le->length <= bytes_stored);
					bytes_stored -= le->length;
				}

				if (cb != NULL)
					cb((log_entry_type_t)le->type, p, le->length, cookie);
			}

			assert(s->unlink() == NULL);
			s->reset(s->getId() + nsegments);
			free_list = s->link(free_list);
			nfree_list++;
		}
	}

	cleaning = false;
}

// Head of the Log is done. Retire it and get a new head.
bool
Log::newHead()
{
	if (head != NULL)
		retireHead();

	assert(head == NULL);

	if (nfree_list < cleaner_lowat) {
		clean();

		// while cleaning, we may have had to re-write live
		// objects to the log, which would have allocated
		// another head. 
		//
		// it'd be nice if we didn't waste a mostly-unutilized
		// segment, but that's for another day 

		if (head != NULL)
			retireHead();
	}

	assert(head == NULL);

	if (free_list == NULL) {
		assert(nfree_list == 0);
		return false;
	}

	head = free_list;
	free_list = head->unlink();
	nfree_list--;

	assert(head->getUtilization() == 0);

	struct segment_header sh;
	sh.id = head->getId();

	const void *r = appendAnyType(LOG_ENTRY_TYPE_SEGMENT_HEADER, &sh, sizeof(sh));
	assert(r != NULL);

	return true;
}

void
Log::checksumHead()
{
	assert(head != NULL);
	assert(head->getFreeTail() >=
	    (sizeof(struct log_entry) + sizeof(struct segment_checksum)));

	struct segment_checksum sc;
	sc.checksum = 0xbeefcafebeefcafe;
	appendAnyType(LOG_ENTRY_TYPE_SEGMENT_CHECKSUM, &sc, sizeof(sc));
}

void
Log::retireHead()
{
	assert(head != NULL);
	checksumHead();
	head->finalize();
	head = NULL;
}

const void *
Log::appendAnyType(log_entry_type_t type, const void *buf, const uint64_t len)
{
	assert(len <= max_append);

	if (head == NULL && !newHead())
		return NULL;

	assert(len < segment_size);

	// ensure enough room exists to write the log entry meta, the object, and reserve space for
	// the checksum & meta at the end
	struct log_entry le;
	uint64_t needed = len + (2 * sizeof(le)) + sizeof(struct segment_checksum);
	if (head->getFreeTail() < needed) {
		if (type == LOG_ENTRY_TYPE_SEGMENT_CHECKSUM) {
			assert(head->getFreeTail() >=
			    (sizeof(le) + sizeof(struct segment_checksum)));
		} else {
			if (!newHead())
				return NULL;
			assert(head != NULL);
			assert(head->getFreeTail() > needed);
		}
	}

	assert(type != LOG_ENTRY_TYPE_SEGMENT_HEADER || head->getUtilization() == 0);

	le.type   = type;
	le.length = len;

	// append the header
	const void *r = head->append(&le, sizeof(le));
	assert(r != NULL);

	// append the actual data
	r = head->append(buf, len);
	assert(r != NULL);

	if (type != LOG_ENTRY_TYPE_SEGMENT_HEADER &&
	    type != LOG_ENTRY_TYPE_SEGMENT_CHECKSUM) {
		bytes_stored += len;
		assert(bytes_stored <= (nsegments * segment_size));
	}

	return r;
}

} // namespace<|MERGE_RESOLUTION|>--- conflicted
+++ resolved
@@ -22,11 +22,8 @@
 #include <shared/Segment.h>
 #include <shared/LogTypes.h>
 #include <shared/Log.h>
-<<<<<<< HEAD
 #include <shared/common.h>
-=======
 #include <shared/backup_client.h>
->>>>>>> e6ba57d7
 
 static const uint64_t cleaner_hiwat = 20;
 static const uint64_t cleaner_lowat = 10;
