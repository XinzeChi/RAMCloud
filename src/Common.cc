/* Copyright (c) 2009 Stanford University
 *
 * Permission to use, copy, modify, and distribute this software for any
 * purpose with or without fee is hereby granted, provided that the above
 * copyright notice and this permission notice appear in all copies.
 *
 * THE SOFTWARE IS PROVIDED "AS IS" AND THE AUTHOR(S) DISCLAIM ALL WARRANTIES
 * WITH REGARD TO THIS SOFTWARE INCLUDING ALL IMPLIED WARRANTIES OF
 * MERCHANTABILITY AND FITNESS. IN NO EVENT SHALL AUTHORS BE LIABLE FOR
 * ANY SPECIAL, DIRECT, INDIRECT, OR CONSEQUENTIAL DAMAGES OR ANY DAMAGES
 * WHATSOEVER RESULTING FROM LOSS OF USE, DATA OR PROFITS, WHETHER IN AN
 * ACTION OF CONTRACT, NEGLIGENCE OR OTHER TORTIOUS ACTION, ARISING OUT OF
 * OR IN CONNECTION WITH THE USE OR PERFORMANCE OF THIS SOFTWARE.
 */

/**
 * \file 
 * Some definitions for stuff declared in Common.h.
 */

#include <Common.h>

#include <ctype.h>

// Output a binary buffer in 'hexdump -C' style.
// Note that this exceeds 80 characters due to 64-bit offsets. Oh, well.
void
debug_dump64(const void *buf, uint64_t bytes)
{
    const unsigned char *cbuf = reinterpret_cast<const unsigned char *>(buf);
    uint64_t i, j;

    for (i = 0; i < bytes; i += 16) {
        char offset[17];
        char hex[16][3];
        char ascii[17];

        snprintf(offset, sizeof(offset), "%016" PRIx64, i);
        offset[sizeof(offset) - 1] = '\0';

        for (j = 0; j < 16; j++) {
            if ((i + j) >= bytes) {
                snprintf(hex[j], sizeof(hex[0]), "  ");
                ascii[j] = '\0';
            } else {
                snprintf(hex[j], sizeof(hex[0]), "%02x",
                    cbuf[i + j]);
                hex[j][sizeof(hex[0]) - 1] = '\0';
                if (isprint(static_cast<int>(cbuf[i + j])))
                    ascii[j] = cbuf[i + j];
                else
                    ascii[j] = '.';
            }
        }
        ascii[sizeof(ascii) - 1] = '\0';

        printf("%s  %s %s %s %s %s %s %s %s  %s %s %s %s %s %s %s %s  "
            "|%s|\n", offset, hex[0], hex[1], hex[2], hex[3], hex[4],
            hex[5], hex[6], hex[7], hex[8], hex[9], hex[10], hex[11],
            hex[12], hex[13], hex[14], hex[15], ascii);
    }
<<<<<<< HEAD
}
=======
}

#if PERF_COUNTERS
uint64_t
rdtsc()
{
    uint32_t lo, hi;

#ifdef __GNUC__
    __asm__ __volatile__("rdtsc" : "=a" (lo), "=d" (hi));
#else
    asm("rdtsc" : "=a" (lo), "=d" (hi));
#endif

    return (((uint64_t)hi << 32) | lo);
}
#endif

#ifdef __cplusplus

namespace RAMCloud {

#if PERF_COUNTERS
/**
 * Construct a CycleCounter, starting the timer.
 */
CycleCounter::CycleCounter()
    : total(NULL), startTime(rdtsc()) {
}

/**
 * Construct a CycleCounter, starting the timer.
 * \param total
 *      Where the elapsed time should be added once #stop() is called or the
 *      object is destructed. If you change your mind on this, use #cancel().
 */
CycleCounter::CycleCounter(uint64_t* total)
    : total(total), startTime(rdtsc()) {
}

/**
 * Destructor for CycleCounter, see #stop().
 */
CycleCounter::~CycleCounter() {
    stop();
}

/**
 * Stop the timer and discard the elapsed time.
 */
void
CycleCounter::cancel() {
    total = NULL;
    startTime = ~0UL;
}

/**
 * Stop the timer if it is running, and add the elapsed time to \a total as given
 * to the constructor.
 * \return
 *      The elapsed number of cycles if the timer was running (not previously
 *      stopped or canceled). Otherwise, 0 is returned.
 */
uint64_t
CycleCounter::stop() {
    if (startTime == ~0UL)
        return 0;
    uint64_t elapsed = rdtsc() - startTime;
    if (total != NULL)
        *total += elapsed;
    startTime = ~0UL;
    return elapsed;
}
#endif

}

#endif
>>>>>>> ec97fff6
<|MERGE_RESOLUTION|>--- conflicted
+++ resolved
@@ -59,85 +59,4 @@
             hex[5], hex[6], hex[7], hex[8], hex[9], hex[10], hex[11],
             hex[12], hex[13], hex[14], hex[15], ascii);
     }
-<<<<<<< HEAD
-}
-=======
-}
-
-#if PERF_COUNTERS
-uint64_t
-rdtsc()
-{
-    uint32_t lo, hi;
-
-#ifdef __GNUC__
-    __asm__ __volatile__("rdtsc" : "=a" (lo), "=d" (hi));
-#else
-    asm("rdtsc" : "=a" (lo), "=d" (hi));
-#endif
-
-    return (((uint64_t)hi << 32) | lo);
-}
-#endif
-
-#ifdef __cplusplus
-
-namespace RAMCloud {
-
-#if PERF_COUNTERS
-/**
- * Construct a CycleCounter, starting the timer.
- */
-CycleCounter::CycleCounter()
-    : total(NULL), startTime(rdtsc()) {
-}
-
-/**
- * Construct a CycleCounter, starting the timer.
- * \param total
- *      Where the elapsed time should be added once #stop() is called or the
- *      object is destructed. If you change your mind on this, use #cancel().
- */
-CycleCounter::CycleCounter(uint64_t* total)
-    : total(total), startTime(rdtsc()) {
-}
-
-/**
- * Destructor for CycleCounter, see #stop().
- */
-CycleCounter::~CycleCounter() {
-    stop();
-}
-
-/**
- * Stop the timer and discard the elapsed time.
- */
-void
-CycleCounter::cancel() {
-    total = NULL;
-    startTime = ~0UL;
-}
-
-/**
- * Stop the timer if it is running, and add the elapsed time to \a total as given
- * to the constructor.
- * \return
- *      The elapsed number of cycles if the timer was running (not previously
- *      stopped or canceled). Otherwise, 0 is returned.
- */
-uint64_t
-CycleCounter::stop() {
-    if (startTime == ~0UL)
-        return 0;
-    uint64_t elapsed = rdtsc() - startTime;
-    if (total != NULL)
-        *total += elapsed;
-    startTime = ~0UL;
-    return elapsed;
-}
-#endif
-
-}
-
-#endif
->>>>>>> ec97fff6
+}