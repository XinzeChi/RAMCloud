OBJDIRS += $(OBJDIR)

AUTO_GEN_HEADERS := $(patsubst src/%.proto, $(OBJDIR)/%.pb.h, $(wildcard src/*.proto))
AUTO_GEN_HEADERS += $(OBJDIR)/RawMetrics.in.h
.SECONDARY: $(AUTO_GEN_HEADERS)
$(OBJDIR)/%.pb.cc $(OBJDIR)/%.pb.h: $(TOP)/src/%.proto
	@mkdir -p $(OBJDIR)
	@echo $(PROTOC) ... $$(basename $<)
	@cd $(TOP)/src/; \
	$(PROTOC) --cpp_out=$(TOP)/$(OBJDIR) $$(basename $<) || exit 1; \
	echo "// RAMCloud pragma [GCCWARN=0]" >> $(TOP)/$(OBJDIR)/$$(basename $< .proto).pb.h; \
	echo "// RAMCloud pragma [GCCWARN=0]" >> $(TOP)/$(OBJDIR)/$$(basename $< .proto).pb.cc


ifeq ($(INFINIBAND),yes)
INFINIBAND_SRCFILES := \
	   src/Infiniband.cc \
	   src/InfRcTransport.cc \
	   src/InfUdDriver.cc \
	   $(NULL)
else
INFINIBAND_SRCFILES :=
endif

# these files are compiled into everything but clients
SHARED_SRCFILES := \
		   src/AbstractServerList.cc \
		   src/ClientException.cc \
		   src/Context.cc \
		   src/CoordinatorClient.cc \
		   src/CoordinatorRpcWrapper.cc \
		   src/CoordinatorServerList.cc \
		   src/CoordinatorSession.cc \
		   src/Crc32C.cc \
		   src/BackupClient.cc \
		   src/BackupFailureMonitor.cc \
		   src/BackupSelector.cc \
		   src/Buffer.cc \
		   src/ClientException.cc \
		   src/ClusterMetrics.cc \
		   src/CodeLocation.cc \
		   src/Common.cc \
		   src/Cycles.cc \
		   src/Dispatch.cc \
		   src/Driver.cc \
		   src/Enumeration.cc \
		   src/EnumerationIterator.cc \
		   src/FailureDetector.cc \
		   src/FailSession.cc \
		   src/FastTransport.cc \
		   src/IpAddress.cc \
		   src/Key.cc \
		   src/LargeBlockOfMemory.cc \
		   src/Log.cc \
		   src/LogCleaner.cc \
		   src/LogDigest.cc \
		   src/Logger.cc \
		   src/LogIterator.cc \
		   src/MacAddress.cc \
		   src/MasterClient.cc \
		   src/MasterService.cc \
		   src/MembershipClient.cc \
		   src/MembershipService.cc \
		   src/Memory.cc \
		   src/MultiRead.cc \
		   src/MurmurHash3.cc \
		   src/ObjectFinder.cc \
		   src/ObjectRpcWrapper.cc \
		   src/OptionParser.cc \
		   src/PcapFile.cc \
		   src/PingClient.cc \
		   src/PingService.cc \
		   src/RamCloud.cc \
		   src/RawMetrics.cc \
		   src/Recovery.cc \
		   src/ReplicaManager.cc \
		   src/ReplicatedSegment.cc \
		   src/RpcWrapper.cc \
		   src/Seglet.cc \
		   src/SegletAllocator.cc \
		   src/Segment.cc \
		   src/SegmentIterator.cc \
		   src/SegmentManager.cc \
		   src/ServerIdRpcWrapper.cc \
		   src/ServerList.cc \
		   src/ServerMetrics.cc \
		   src/ServerRpcPool.cc \
		   src/Service.cc \
		   src/ServiceLocator.cc \
		   src/ServiceManager.cc \
		   src/SessionAlarm.cc \
		   src/SpinLock.cc \
		   src/Status.cc \
		   src/StringUtil.cc \
		   src/TableEnumerator.cc \
		   src/TabletMap.cc \
		   src/TaskQueue.cc \
		   src/TcpTransport.cc \
		   src/TestLog.cc \
		   src/ThreadId.cc \
		   src/TimeCounter.cc \
		   src/Transport.cc \
		   src/TransportManager.cc \
		   src/UdpDriver.cc \
		   src/Util.cc \
		   src/WallTime.cc \
		   src/WireFormat.cc \
		   $(INFINIBAND_SRCFILES) \
		   $(OBJDIR)/EnumerationIterator.pb.cc \
           $(OBJDIR)/Histogram.pb.cc \
		   $(OBJDIR)/LogMetrics.pb.cc \
		   $(OBJDIR)/MetricList.pb.cc \
<<<<<<< HEAD
		   $(OBJDIR)/ServerConfig.pb.cc \
=======
		   $(OBJDIR)/MasterRecoveryInfo.pb.cc \
>>>>>>> 716abf2e
		   $(OBJDIR)/ServerList.pb.cc \
		   $(OBJDIR)/ServerStatistics.pb.cc \
		   $(OBJDIR)/Tablets.pb.cc \
		   $(NULL)

SHARED_OBJFILES := $(SHARED_SRCFILES)
SHARED_OBJFILES := $(patsubst src/%.cc, $(OBJDIR)/%.o, $(SHARED_OBJFILES))
SHARED_OBJFILES := $(patsubst $(OBJDIR)/%.cc, $(OBJDIR)/%.o, $(SHARED_OBJFILES))

$(OBJDIR)/%.o: $(TOP)/src/%.cc $(AUTO_GEN_HEADERS)
	@mkdir -p $(@D)
	$(call run-cxx,$@,$<, -fPIC)

# If there's a cc file in the object dir, build it.
# This is for auto-generated source code.
$(OBJDIR)/%.o: $(OBJDIR)/%.cc $(AUTO_GEN_HEADERS)
	@mkdir -p $(@D)
	$(call run-cxx,$@,$<, -fPIC)

$(OBJDIR)/RawMetrics.in.cc  $(OBJDIR)/RawMetrics.in.h: $(TOP)/scripts/rawmetrics.py
	$(TOP)/scripts/rawmetrics.py

all:<|MERGE_RESOLUTION|>--- conflicted
+++ resolved
@@ -109,12 +109,9 @@
 		   $(OBJDIR)/EnumerationIterator.pb.cc \
            $(OBJDIR)/Histogram.pb.cc \
 		   $(OBJDIR)/LogMetrics.pb.cc \
+		   $(OBJDIR)/MasterRecoveryInfo.pb.cc \
 		   $(OBJDIR)/MetricList.pb.cc \
-<<<<<<< HEAD
 		   $(OBJDIR)/ServerConfig.pb.cc \
-=======
-		   $(OBJDIR)/MasterRecoveryInfo.pb.cc \
->>>>>>> 716abf2e
 		   $(OBJDIR)/ServerList.pb.cc \
 		   $(OBJDIR)/ServerStatistics.pb.cc \
 		   $(OBJDIR)/Tablets.pb.cc \
