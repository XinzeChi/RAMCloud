--- conflicted
+++ resolved
@@ -116,7 +116,7 @@
             serviceLocator, replacesId.toString().c_str());
 
         ServerDown(*this, lock, replacesId).execute();
-        commitUpdate(lock);
+        pushUpdate(lock);
     }
 
     ServerId newServerId =
@@ -188,8 +188,103 @@
 }
 
 /**
-<<<<<<< HEAD
- * During coordinator recovery, add a server that had already been
+ * Remove a server from the list, typically when it is no longer part of
+ * the system and we don't care about it anymore (it crashed and has
+ * been properly recovered).
+ *
+ * This method may actually append two entries to \a update (see below).
+ *
+ * The result of this operation will be added in the class's update Protobuffer
+ * intended for the cluster. To send out the update, call pushUpdate()
+ * which will also increment the version number. Calls to remove()
+ * and crashed() must proceed call to add() to ensure ordering guarantees
+ * about notifications related to servers which re-enlist.
+ *
+ * The addition will be pushed to all registered trackers and those with
+ * callbacks will be notified.
+ *
+ * \param serverId
+ *      The ServerId of the server to remove from the CoordinatorServerList.
+ *      It must be in the list (either UP or CRASHED).
+ */
+void
+CoordinatorServerList::removeAfterRecovery(ServerId serverId)
+{
+    Lock lock(mutex);
+    remove(lock, serverId);
+    pushUpdate(lock);
+}
+
+/**
+ * Serialize this list (or part of it, depending on which services the
+ * caller wants) to a protocol buffer. Not all state is included, but
+ * enough to be useful for disseminating cluster membership information
+ * to other servers.
+ *
+ * \param[out] protoBuf
+ *      Reference to the ProtoBuf to fill.
+ * \param services
+ *      If a server has *any* service included in \a services it will be
+ *      included in the serialization; otherwise, it is skipped.
+ */
+void
+CoordinatorServerList::serialize(ProtoBuf::ServerList& protoBuf,
+                                 ServiceMask services) const
+{
+    Lock lock(mutex);
+    serialize(lock, protoBuf, services);
+}
+
+/**
+ * This method is invoked when a server is determined to have crashed.
+ * It marks the server as crashed, propagates that information
+ * (through server trackers and the cluster updater) and invokes recovery.
+ * It returns before the recovery has completed.
+ * Once recovery has finished, the server will be removed from the server list.
+ *
+ * \param serverId
+ *      ServerId of the server that is suspected to be down.
+ */
+void
+CoordinatorServerList::serverDown(ServerId serverId)
+{
+    Lock lock(mutex);
+    ServerDown(*this, lock, serverId).execute();
+    pushUpdate(lock);
+}
+
+/**
+ * Reset extra metadata for \a serverId that will be needed to safely recover
+ * the master's log.
+ *
+ * \param serverId
+ *      ServerId of the server whose master recovery info will be set.
+ * \param recoveryInfo
+ *      Information the coordinator will need to safely recover the master
+ *      at \a serverId. The information is opaque to the coordinator other
+ *      than its master recovery routines, but, basically, this is used to
+ *      prevent inconsistent open replicas from being used during recovery.
+ * \throw
+ *      Exception is thrown if the given ServerId is not in this list.
+ */
+void
+CoordinatorServerList::setMasterRecoveryInfo(
+    ServerId serverId, const ProtoBuf::MasterRecoveryInfo& recoveryInfo)
+{
+    Lock lock(mutex);
+    Entry& entry = const_cast<Entry&>(getReferenceFromServerId(lock, serverId));
+    entry.masterRecoveryInfo = recoveryInfo;
+    ServerUpdate(*this, lock,
+                 serverId, recoveryInfo,
+                 entry.serverUpdateLogId).execute();
+}
+
+//////////////////////////////////////////////////////////////////////
+// CoordinatorServerList Recovery Methods
+//////////////////////////////////////////////////////////////////////
+
+/**
+ * During Coordinator recovery, add a server that had already been
  * enlisted to local server list.
  *
  * \param state
@@ -217,7 +312,8 @@
 }
 
 /**
- * Complete an enlistServer during coordinator recovery.
+ * During Coordinator recovery, complete an enlistServer operation that had
+ * started before Coordinator crash, but not completed.
  *
  * \param state
  *      The ProtoBuf that encapsulates the state of the enlistServer
@@ -237,197 +333,6 @@
                  state->read_speed(),
                  state->service_locator().c_str()).complete(entryId);
     pushUpdate(lock);
-}
-
-/**
- * Reset the extra metadata for master recovery of the server specified in
- * the serverInfo Protobuf.
- *
- * \param serverUpdate
- *      The ProtoBuf that has the update about the server whose
- *      masterRecoveryInfo is to be set.
- * \param entryId
- *      The entry id of the LogCabin entry corresponding to serverUpdate.
- */
-void
-CoordinatorServerList::recoverMasterRecoveryInfo(
-    ProtoBuf::ServerUpdate* serverUpdate, EntryId entryId)
-{
-    Lock lock(mutex);
-    LOG(DEBUG, "CoordinatorServerList::recoverSetMasterRecoveryInfo()");
-    SetMasterRecoveryInfo(
-            *this, lock,
-            ServerId(serverUpdate->server_id()),
-            serverUpdate->master_recovery_info()).complete(entryId);
-}
-
-/**
- * Complete a ServerDown during coordinator recovery.
- *
- * \param state
- *      The ProtoBuf that encapsulates the state of the ServerDown
- *      operation to be recovered.
- * \param entryId
- *      The entry id of the LogCabin entry corresponding to the state.
- */
-void
-CoordinatorServerList::recoverServerDown(
-    ProtoBuf::ServerDown* state, EntryId entryId)
-{
-    Lock lock(mutex);
-    LOG(DEBUG, "CoordinatorServerList::recoverServerDown()");
-    ServerDown(
-            *this, lock, ServerId(state->server_id())).complete(entryId);
-}
-
-/**
-=======
->>>>>>> 1079b0da
- * Remove a server from the list, typically when it is no longer part of
- * the system and we don't care about it anymore (it crashed and has
- * been properly recovered).
- *
- * This method may actually append two entries to \a update (see below).
- *
- * The result of this operation will be added in the class's update Protobuffer
- * intended for the cluster. To send out the update, call pushUpdate()
- * which will also increment the version number. Calls to remove()
- * and crashed() must proceed call to add() to ensure ordering guarantees
- * about notifications related to servers which re-enlist.
- *
- * The addition will be pushed to all registered trackers and those with
- * callbacks will be notified.
- *
- * \param serverId
- *      The ServerId of the server to remove from the CoordinatorServerList.
- *      It must be in the list (either UP or CRASHED).
- */
-void
-CoordinatorServerList::removeAfterRecovery(ServerId serverId)
-{
-    Lock lock(mutex);
-    remove(lock, serverId);
-    pushUpdate(lock);
-}
-
-/**
- * Serialize this list (or part of it, depending on which services the
- * caller wants) to a protocol buffer. Not all state is included, but
- * enough to be useful for disseminating cluster membership information
- * to other servers.
- *
- * \param[out] protoBuf
- *      Reference to the ProtoBuf to fill.
- * \param services
- *      If a server has *any* service included in \a services it will be
- *      included in the serialization; otherwise, it is skipped.
- */
-void
-CoordinatorServerList::serialize(ProtoBuf::ServerList& protoBuf,
-                                 ServiceMask services) const
-{
-    Lock lock(mutex);
-    serialize(lock, protoBuf, services);
-}
-
-/**
- * This method is invoked when a server is determined to have crashed.
- * It marks the server as crashed, propagates that information
- * (through server trackers and the cluster updater) and invokes recovery.
- * It returns before the recovery has completed.
- * Once recovery has finished, the server will be removed from the server list.
- *
- * \param serverId
- *      ServerId of the server that is suspected to be down.
- */
-void
-CoordinatorServerList::serverDown(ServerId serverId)
-{
-    Lock lock(mutex);
-    ServerDown(*this, lock, serverId).execute();
-    commitUpdate(lock);
-}
-
-/**
- * Reset extra metadata for \a serverId that will be needed to safely recover
- * the master's log.
- *
- * \param serverId
- *      ServerId of the server whose master recovery info will be set.
- * \param recoveryInfo
- *      Information the coordinator will need to safely recover the master
- *      at \a serverId. The information is opaque to the coordinator other
- *      than its master recovery routines, but, basically, this is used to
- *      prevent inconsistent open replicas from being used during recovery.
- * \throw
- *      Exception is thrown if the given ServerId is not in this list.
- */
-void
-CoordinatorServerList::setMasterRecoveryInfo(
-    ServerId serverId, const ProtoBuf::MasterRecoveryInfo& recoveryInfo)
-{
-    Lock lock(mutex);
-    Entry& entry = const_cast<Entry&>(getReferenceFromServerId(lock, serverId));
-    entry.masterRecoveryInfo = recoveryInfo;
-    ServerUpdate(*this, lock,
-                 serverId, recoveryInfo,
-                 entry.serverUpdateLogId).execute();
-}
-
-//////////////////////////////////////////////////////////////////////
-// CoordinatorServerList Recovery Methods
-//////////////////////////////////////////////////////////////////////
-
-/**
- * During Coordinator recovery, add a server that had already been
- * enlisted to local server list.
- *
- * \param state
- *      The ProtoBuf that encapsulates the information about server
- *      to be added.
- * \param entryId
- *      The entry id of the LogCabin entry corresponding to the state.
- */
-void
-CoordinatorServerList::recoverEnlistedServer(
-    ProtoBuf::ServerInformation* state, EntryId entryId)
-{
-    Lock lock(mutex);
-    LOG(DEBUG, "CoordinatorServerList::recoverEnlistedServer()");
-    add(lock,
-        ServerId(state->server_id()),
-        state->service_locator().c_str(),
-        ServiceMask::deserialize(state->service_mask()),
-        state->read_speed());
-    // TODO(ankitak): We probably do not want to do the following commitUpdate()
-    // that sends updates to the cluster,
-    // since this action has already been completed and reflected to the cluster
-    // before coordinator failure that triggered this recovery.
-    commitUpdate(lock);
-}
-
-/**
- * During Coordinator recovery, complete an enlistServer operation that had
- * started before Coordinator crash, but not completed.
- *
- * \param state
- *      The ProtoBuf that encapsulates the state of the enlistServer
- *      operation to be recovered.
- * \param entryId
- *      The entry id of the LogCabin entry corresponding to the state.
- */
-void
-CoordinatorServerList::recoverEnlistServer(
-    ProtoBuf::ServerInformation* state, EntryId entryId)
-{
-    Lock lock(mutex);
-    LOG(DEBUG, "CoordinatorServerList::recoverEnlistServer()");
-    EnlistServer(*this, lock,
-                 ServerId(state->server_id()),
-                 ServiceMask::deserialize(state->service_mask()),
-                 state->read_speed(),
-                 state->service_locator().c_str()).complete(entryId);
-    commitUpdate(lock);
 }
 
 /**
@@ -1026,24 +931,6 @@
 }
 
 /**
-<<<<<<< HEAD
- * Remove a server from the cluster.
- *
- * \param lock
- *      explicity needs CoordinatorServerList lock.
- * \param serverId
- *      ServerId of the server that is suspected to be down.
- */
-void
-CoordinatorServerList::serverDown(Lock& lock, ServerId serverId)
-{
-    ServerDown(*this, lock, serverId).execute();
-    pushUpdate(lock);
-}
-
-/**
-=======
->>>>>>> 1079b0da
  * Assign a new replicationId to a backup, and inform the backup which nodes
  * are in its replication group.
  *
@@ -1192,68 +1079,6 @@
 }
 
 /**
-<<<<<<< HEAD
-=======
- * Core logic that handles starting rpcs, timeouts, and following up on them.
- *
- * \param update
- *      The UpdateSlot that as an rpc to manage
- *
- * \return
- *      true if the UpdateSlot contains an active rpc
- */
-bool
-CoordinatorServerList::dispatchRpc(UpdateSlot& update) {
-    if (update.rpc) {
-        // An RPC is already active in the slot.
-        // Check to see if it has finished.
-        if (update.rpc->isReady()) {
-            uint64_t newVersion;
-            try {
-                update.rpc->wait();
-                newVersion = update.protobuf.version_number();
-            } catch (const ServerNotUpException& e) {
-                newVersion = update.originalVersion;
-
-                LOG(NOTICE, "Async update to %s occurred during/after it was "
-                "crashed/downed in the CoordinatorServerList.",
-                update.serverId.toString().c_str());
-            }
-
-            update.rpc.destroy();
-            updateEntryVersion(update.serverId, newVersion);
-
-            // Check timeout event
-        } else {
-            uint64_t ns = Cycles::toNanoseconds(Cycles::rdtsc() -
-                                                update.startCycle);
-            if (rpcTimeoutNs != 0 && ns > rpcTimeoutNs) {
-                LOG(NOTICE, "ServerList update to %s timed out after %lu ms; "
-                            "trying again later",
-                            update.serverId.toString().c_str(),
-                            ns / 1000 / 1000);
-                update.rpc.destroy();
-                updateEntryVersion(update.serverId, update.originalVersion);
-            }
-        }
-    }
-
-    // Valid update still in progress
-    if (update.rpc)
-        return true;
-
-    // Else load new rpc and start if applicable
-    if (!loadNextUpdate(update))
-        return false;
-
-    update.rpc.construct(context, update.serverId, &(update.protobuf));
-    update.startCycle = Cycles::rdtsc();
-
-    return true;
-}
-
-/**
->>>>>>> 1079b0da
  * Stops the background updater. It cancel()'s all pending update rpcs
  * and leaves the cluster potentially out-of-date. To force a
  * synchronization point before halting, call sync() first.
