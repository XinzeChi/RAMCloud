--- conflicted
+++ resolved
@@ -56,7 +56,6 @@
  */
 Log::Log(Context* context,
          const ServerConfig* config,
-<<<<<<< HEAD
          LogEntryHandlers* entryHandlers,
          SegmentManager* segmentManager,
          ReplicaManager* replicaManager)
@@ -66,24 +65,11 @@
                   config->segmentSize),
       context(context),
       cleaner(NULL),
-=======
-         LogEntryHandlers& entryHandlers,
-         SegmentManager& segmentManager,
-         ReplicaManager& replicaManager)
-    : context(context),
-      entryHandlers(entryHandlers),
-      segmentManager(segmentManager),
-      replicaManager(replicaManager),
-      cleaner(NULL),
-      head(NULL),
-      segmentSize(config->segmentSize),
-      appendLock(),
->>>>>>> 79fb859b
       syncLock(),
       metrics()
 {
     cleaner = new LogCleaner(context,
-                             *config,
+                             config,
                              *segmentManager,
                              *replicaManager,
                              *entryHandlers);
