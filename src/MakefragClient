ifeq ($(INFINIBAND),yes)
INFINIBAND_SRCFILES := \
	   src/Infiniband.cc \
	   src/InfRcTransport.cc \
	   src/InfUdDriver.cc \
	   $(NULL)
else
INFINIBAND_SRCFILES :=
endif

CLIENT_SRCFILES := \
		   src/AbstractServerList.cc \
		   src/Buffer.cc \
		   src/CRamCloud.cc \
		   src/ClientException.cc \
		   src/ClusterMetrics.cc \
		   src/CodeLocation.cc \
		   src/Context.cc \
		   src/CoordinatorClient.cc \
		   src/CoordinatorRpcWrapper.cc \
		   src/CoordinatorServerList.cc \
		   src/CoordinatorSession.cc \
		   src/Crc32C.cc \
		   src/Common.cc \
		   src/Cycles.cc \
		   src/Dispatch.cc \
		   src/Driver.cc \
		   src/FailSession.cc \
		   src/FastTransport.cc \
		   src/IpAddress.cc \
		   src/Logger.cc \
		   src/MacAddress.cc \
		   src/MasterClient.cc \
		   src/MembershipClient.cc \
		   src/Memory.cc \
		   src/MultiRead.cc \
		   src/MurmurHash3.cc \
		   src/ObjectFinder.cc \
		   src/ObjectRpcWrapper.cc \
		   src/PcapFile.cc \
		   src/PingClient.cc \
		   src/RamCloud.cc \
		   src/RawMetrics.cc \
<<<<<<< HEAD
		   src/Rpc.cc \
		   src/Segment.cc \
=======
		   src/RpcWrapper.cc \
		   src/ServerIdRpcWrapper.cc \
>>>>>>> 727d6419
		   src/ServerList.cc \
		   src/ServerMetrics.cc \
		   src/ServerRpcPool.cc \
		   src/Service.cc \
		   src/ServiceLocator.cc \
		   src/ServiceManager.cc \
		   src/SessionAlarm.cc \
		   src/SpinLock.cc \
		   src/Status.cc \
		   src/StringUtil.cc \
		   src/TableEnumerator.cc \
		   src/TcpTransport.cc \
		   src/TestLog.cc \
		   src/ThreadId.cc \
		   src/TimeCounter.cc \
		   src/Transport.cc \
		   src/TransportManager.cc \
		   src/UdpDriver.cc \
		   src/WireFormat.cc \
		   $(INFINIBAND_SRCFILES) \
		   $(OBJDIR)/MetricList.pb.cc \
		   $(OBJDIR)/ServerList.pb.cc \
		   $(OBJDIR)/ServerStatistics.pb.cc \
		   $(OBJDIR)/Tablets.pb.cc \
		   $(NULL)

CLIENT_OBJFILES := $(CLIENT_SRCFILES)
CLIENT_OBJFILES := $(patsubst src/%.cc, $(OBJDIR)/%.o, $(CLIENT_OBJFILES))
CLIENT_OBJFILES := $(patsubst $(OBJDIR)/%.cc, $(OBJDIR)/%.o, $(CLIENT_OBJFILES))

$(OBJDIR)/libramcloud.a: $(CLIENT_OBJFILES)
	@mkdir -p $(@D)
	$(AR) rcs $@ $^

# protocol buffers seems to need -lpthread, meh
$(OBJDIR)/libramcloud.so: $(CLIENT_OBJFILES)
	@mkdir -p $(@D)
	$(CXX) -shared -lpthread -o $@ $^ -Wl,--no-undefined $(LIBS)

$(OBJDIR)/recovery: $(OBJDIR)/RecoveryMain.o $(OBJDIR)/OptionParser.o $(OBJDIR)/libramcloud.a
	@mkdir -p $(@D)
	$(CXX) -o $@ $^ -L$(OBJDIR) $(LIBS)

$(OBJDIR)/backuprecovery: $(OBJDIR)/BackupRecoveryMain.o $(OBJDIR)/OptionParser.o $(OBJDIR)/libramcloud.a
	@mkdir -p $(@D)
	$(CXX) -o $@ $^ -L$(OBJDIR) $(LIBS)

$(OBJDIR)/client: $(OBJDIR)/ClientMain.o $(OBJDIR)/OptionParser.o $(OBJDIR)/libramcloud.a
	@mkdir -p $(@D)
	$(CXX) -o $@ $^ -L$(OBJDIR) $(LIBS)

$(OBJDIR)/ensureServers: $(OBJDIR)/EnsureServers.o $(OBJDIR)/OptionParser.o $(OBJDIR)/libramcloud.a
	@mkdir -p $(@D)
	$(CXX) -o $@ $^ -L$(OBJDIR) $(LIBS)

$(OBJDIR)/migrateTablet: $(OBJDIR)/MigrateTabletMain.o $(OBJDIR)/OptionParser.o $(OBJDIR)/libramcloud.a
	@mkdir -p $(@D)
	$(CXX) $(LIBS) -o $@ $^ -L$(OBJDIR)

.PHONY: client client-lib client-lib-static client-lib-shared recovery ensureServers

client-lib-static: $(OBJDIR)/libramcloud.a
client-lib-shared: $(OBJDIR)/libramcloud.so
client-lib: client-lib-static client-lib-shared

client: $(OBJDIR)/client $(OBJDIR)/ensureServers $(OBJDIR)/libramcloud.a $(OBJDIR)/libramcloud.so
recovery: $(OBJDIR)/recovery $(OBJDIR)/backuprecovery client

all: client recovery<|MERGE_RESOLUTION|>--- conflicted
+++ resolved
@@ -41,13 +41,9 @@
 		   src/PingClient.cc \
 		   src/RamCloud.cc \
 		   src/RawMetrics.cc \
-<<<<<<< HEAD
-		   src/Rpc.cc \
 		   src/Segment.cc \
-=======
 		   src/RpcWrapper.cc \
 		   src/ServerIdRpcWrapper.cc \
->>>>>>> 727d6419
 		   src/ServerList.cc \
 		   src/ServerMetrics.cc \
 		   src/ServerRpcPool.cc \
